"""
Module to post-process MODFLOW binary output.  The module contains one
important classes that can be accessed by the user.

*  SwiConcentration (Process Zeta results to concentrations)

"""
import os
import sys
import math
import numpy as np
from matplotlib.colors import LinearSegmentedColormap


bc_color_dict = {'default': 'black', 'WEL': 'red', 'DRN': 'yellow',
                 'RIV': 'green', 'GHB': 'cyan', 'CHD': 'navy'}


def _plot_array_helper(plotarray, sr, axes=None, 
                       names=None, filenames=None, fignum=None,
                       mflay=None, **kwargs):
    try:
        import matplotlib.pyplot as plt
    except:
        s = 'Could not import matplotlib.  Must install matplotlib ' +\
            ' in order to plot LayerFile data.'
        raise Exception(s)

    import flopy.plot.map as map
    

    #--reshape 2d arrays to 3d for convenience
    if len(plotarray.shape) == 2:
        plotarray = plotarray.reshape((1, plotarray.shape[0],
                                       plotarray.shape[1]))

    #--parse keyword arguments
    if 'figsize' in kwargs:
        figsize = kwargs.pop('figsize')
    else:
        figsize = None

    if 'masked_values' in kwargs:
        masked_values = kwargs.pop('masked_values')
    else:
        masked_values = None

    if 'pcolor' in kwargs:
        pcolor = kwargs.pop('pcolor')
    else:
        pcolor = True

    if 'contour' in kwargs:
        contourdata = kwargs.pop('contour')
    else:
        contourdata = False

    if 'clabel' in kwargs:
        clabel = kwargs.pop('clabel')
    else:
        clabel = False

    if 'colorbar' in kwargs:
        cb = kwargs.pop('colorbar')
    else:
        cb = False

    if 'grid' in kwargs:
        grid = kwargs.pop('grid')
    else:
        grid = False

    if 'levels' in kwargs:
        levels = kwargs.pop('levels')
    else:
        levels = None

    if 'colors' in kwargs:
        colors = kwargs.pop('colors')
    else:
        colors = 'black'
    
    if 'dpi' in kwargs:
        dpi = kwargs.pop('dpi')
    else:
        dpi = None
    
    if 'fmt' in kwargs:
        fmt = kwargs.pop('fmt')
    else:
        fmt = '%1.3f'
    
    if mflay is not None:
        i0 = int(mflay)
        if i0+1 >= plotarray.shape[0]:
            i0 = plotarray.shape[0] - 1
        i1 = i0 + 1
    else:
        i0 = 0
        i1 = plotarray.shape[0]
    
    if names is not None:
        if not isinstance(names, list):
            names = [names]
        assert len(names) == plotarray.shape[0]
    
    if filenames is not None:
        if not isinstance(filenames, list):
            filenames = [filenames]
        assert len(filenames) == (i1 - i0)
    
    if fignum is not None:
        if not isinstance(fignum, list):
            fignum = [fignum]
        assert len(fignum) == plotarray.shape[0]
    else:
        #fignum = np.arange(plotarray.shape[0])
        fignum = np.arange(i0, i1)
        
    #show = True
    if axes is not None:
        if not isinstance(axes, list):
            axes = [axes]
        assert len(axes) == plotarray.shape[0]
        #show = False
    #--prepare some axis objects for use
    else:
        axes = []
        #for k in range(plotarray.shape[0]):
        for idx, k in enumerate(range(i0, i1)):
            fig = plt.figure(figsize=figsize, num=fignum[idx])
            ax = plt.subplot(1, 1, 1, aspect='equal')
            if names is not None:
                title = names[k]
            else:
                klay = k
                if mflay is not None:
                    klay = int(mflay)
                title = '{} Layer {}'.format('data', klay+1)
            ax.set_title(title)
            axes.append(ax)
   
    cm = []
    mm = map.ModelMap(ax=axes[0], sr=sr)
    for idx, k in enumerate(range(i0, i1)):
        #--check that there is atleast one cell that is not masked
        count = plotarray[k].size - np.ma.getmask(plotarray[k]).sum()
        if count == 0:
            title = ax.get_title()
            title += ' NO DATA'
            ax.set_title(title)
            mm.set_extent()
            #axes[k].text(0.5, 0.5, 'No Data', fontsize=12,
            #             ha='center', va='center')
            #axes[k].set_xticks([])
            #axes[k].set_yticks([])
        else:
            fig = plt.figure(num=fignum[idx])
            if pcolor:
                cm = mm.plot_array(plotarray[k], masked_values=masked_values,
                                   ax=axes[idx], **kwargs)
                if cb:
                    plt.colorbar(cm, ax=axes[idx], shrink=0.5)

            if contourdata:
                cl = mm.contour_array(plotarray[k], masked_values=masked_values,
                                      ax=axes[idx], colors=colors, levels=levels, **kwargs)
                if clabel:
<<<<<<< HEAD
                    axes[idx].clabel(cl, fmt=fmt)

=======
                    axes[idx].clabel(cl, fmt=fmt,**kwargs)
>>>>>>> 35ee40a2
            if grid:
                mm.plot_grid(ax=axes[idx])

    if len(axes) == 1:
        axes = axes[0]
    
    if filenames is not None:
        #for k in range(plotarray.shape[0]):
        for idx, k in enumerate(range(i0, i1)):
            fig = plt.figure(num=fignum[idx])
            fig.savefig(filenames[idx], dpi=dpi)
            plt.close(fignum[idx])
            print('    created...{}'.format(os.path.basename(filenames[idx])))
        #--there will be nothing to return when done
        axes = None
    return axes


def _plot_bc_helper(package, nlay, kper,
                    axes=None, names=None, filenames=None, fignum=None,
                    mflay=None, **kwargs):
    try:
        import matplotlib.pyplot as plt
    except:
        s = 'Could not import matplotlib.  Must install matplotlib ' +\
            ' in order to plot boundary condition data.'
        raise Exception(s)

    import flopy.plot.map as map

    #--reshape 2d arrays to 3d for convenience
    ftype = package.name[0]

    #--parse keyword arguments
    if 'figsize' in kwargs:
        figsize = kwargs.pop('figsize')
    else:
        figsize = None

    if 'grid' in kwargs:
        grid = kwargs.pop('grid')
    else:
        grid = False

    if 'dpi' in kwargs:
        dpi = kwargs.pop('dpi')
    else:
        dpi = None

    if 'masked_values' in kwargs:
        masked_values = kwargs.pop('masked_values ')
    else:
        masked_values = None

    if mflay is not None:
        i0 = int(mflay)
        if i0+1 >= nlay:
            i0 = nlay - 1
        i1 = i0 + 1
    else:
        i0 = 0
        i1 = nlay

    if names is not None:
        if not isinstance(names, list):
            names = [names]
        assert len(names) == nlay

    if filenames is not None:
        if not isinstance(filenames, list):
            filenames = [filenames]
        assert len(filenames) == (i1 - i0)

    if fignum is not None:
        if not isinstance(fignum, list):
            fignum = [fignum]
        assert len(fignum) == nlay
    else:
        fignum = np.arange(i0, i1)

    if axes is not None:
        if not isinstance(axes, list):
            axes = [axes]
        assert len(axes) == plotarray.shape[0]
    #--prepare some axis objects for use
    else:
        axes = []
        for idx, k in enumerate(range(i0, i1)):
            fig = plt.figure(figsize=figsize, num=fignum[idx])
            ax = plt.subplot(1, 1, 1, aspect='equal')
            if names is not None:
                title = names[k]
            else:
                klay = k
                if mflay is not None:
                    klay = int(mflay)
                title = '{} Layer {}'.format('data', klay+1)
            ax.set_title(title)
            axes.append(ax)

    #mm = map.ModelMap(ax=axes[0], model=package.parent)
    for idx, k in enumerate(range(i0, i1)):
        mm = map.ModelMap(ax=axes[idx], model=package.parent, layer=k)
        fig = plt.figure(num=fignum[idx])
        qm = mm.plot_bc(ftype=ftype, package=package, kper=kper, ax=axes[idx])

        if grid:
            mm.plot_grid(ax=axes[idx])

    if len(axes) == 1:
        axes = axes[0]

    if filenames is not None:
        for idx, k in enumerate(range(i0, i1)):
            fig = plt.figure(num=fignum[idx])
            fig.savefig(filenames[idx], dpi=dpi)
            plt.close(fignum[idx])
            print('    created...{}'.format(os.path.basename(filenames[idx])))
        #--there will be nothing to return when done
        axes = None
    return axes


# def rotate(x, y, theta, xorigin=0., yorigin=0.):
#     """
#     Given x and y array-like values calculate the rotation about an
#     arbitrary origin and then return the rotated coordinates.  theta is in
#     radians.
#
#     """
#     xrot = xorigin + np.cos(theta) * (x - xorigin) - np.sin(theta) * \
#                                                      (y - yorigin)
#     yrot = yorigin + np.sin(theta) * (x - xorigin) + np.cos(theta) * \
#                                                      (y - yorigin)
#     return xrot, yrot


class SwiConcentration():
    """
    The binary_header class is a class to create headers for MODFLOW
    binary files
    """
    def __init__(self, model=None, botm=None, istrat=1, nu=None):
        if model is None:
            if isinstance(botm, list):
                botm = np.array(botm)
            self.__botm = botm
            if isinstance(nu, list):
                nu = np.array(nu)
            self.__nu = nu
            self.__istrat = istrat
            if istrat == 1:
                self.__nsrf = self.nu.shape - 1
            else:
                self.__nsrf = self.nu.shape - 2
        else:
            try:
                dis = model.get_package('DIS')
            except:
                sys.stdout.write('Error: DIS package not available.\n')
            self.__botm = np.zeros((dis.nlay+1, dis.nrow, dis.ncol), np.float)
            self.__botm[0, :, :] = dis.top.array
            self.__botm[1:, :, :] = dis.botm.array
            try:
                swi = model.get_package('SWI2')
                self.__nu = swi.nu.array
                self.__istrat = swi.istrat
                self.__nsrf = swi.nsrf
            except:
                sys.stdout.write('Error: SWI2 package not available...\n')
        self.__nlay = self.__botm.shape[0] - 1
        self.__nrow = self.__botm[0, :, :].shape[0]
        self.__ncol = self.__botm[0, :, :].shape[1]
        self.__b = self.__botm[0:-1, :, :] - self.__botm[1:, :, :] 
     
    def calc_conc(self, zeta, layer=None):
        """
        Calculate concentrations for a given time step using passed zeta.

        Parameters
        ----------
        zeta : dictionary of numpy arrays
            Dictionary of zeta results. zeta keys are zero-based zeta surfaces.
        layer : int
            Concentration will be calculated for the specified layer.  If layer 
            is None, then the concentration will be calculated for all layers. 
            (default is None).

        Returns
        -------
        conc : numpy array
            Calculated concentration.

        Examples
        --------

        >>> import flopy
        >>> m = flopy.modflow.Modflow.load('test')
        >>> c = flopy.plot.SwiConcentration(model=m)
        >>> conc = c.calc_conc(z, layer=0)

        """
        conc = np.zeros((self.__nlay, self.__nrow, self.__ncol), np.float)
        
        pct = {}
        for isrf in range(self.__nsrf):
            z = zeta[isrf]
            pct[isrf] = (self.__botm[:-1, :, :] - z[:, :, :]) / self.__b[:, :, :]
        for isrf in range(self.__nsrf):
            p = pct[isrf]
            if self.__istrat == 1:
                conc[:, :, :] += self.__nu[isrf] * p[:, :, :]
                if isrf+1 == self.__nsrf:
                    conc[:, :, :] += self.__nu[isrf+1] * (1. - p[:, :, :])
            #TODO linear option
        if layer is None:
            return conc
        else:
            return conc[layer, :, :]

def shapefile_get_vertices(shp):
    """
    Get vertices for the features in a shapefile

    Parameters
    ----------
    shp : string
        Name of the shapefile to extract shapefile feature vertices.

    Returns
    -------
    vertices : list
        Vertices is a list with vertices for each feature in the shapefile. 
        Individual feature vertices are x, y tuples and contained in a list.
        A list with a single x, y tuple is returned for point shapefiles. A
        list with multiple x, y tuples is returned for polyline and polygon
        shapefiles.

    Examples
    --------

    >>> import flopy
    >>> fshp = 'myshapefile'
    >>> lines = flopy.plot.plotutil.shapefile_get_vertices(fshp)
    
    """
    try:
        import shapefile
    except:
        s = 'Could not import shapefile.  Must install pyshp in order to plot shapefiles.'
        raise Exception(s)
    sf = shapefile.Reader(shp)
    shapes = sf.shapes()
    nshp = len(shapes)
    vertices = []
    for n in range(nshp):
        st = shapes[n].shapeType
        if st in [1, 8, 11, 21]:
            #points
            for p in shapes[n].points:
                vertices.append([(p[0], p[1])])
        elif st in [3, 13, 23]:
            #line
            line = []
            for p in shapes[n].points:
                line.append((p[0], p[1]))
            line = np.array(line)
            vertices.append(line)
        elif st in [5, 25, 31]:
            #polygons
            pts = np.array(shapes[n].points)
            prt = shapes[n].parts
            par = list(prt) + [pts.shape[0]]
            for pij in range(len(prt)):
                vertices.append(pts[par[pij]:par[pij+1]])
    return vertices
    

def shapefile_to_patch_collection(shp, radius=500.):
    """
    Create a patch collection from the shapes in a shapefile

    Parameters
    ----------
    shp : string
        Name of the shapefile to convert to a PatchCollection.
    radius : float
        Radius of circle for points in the shapefile.  (Default is 500.)

    """
    try:
        import shapefile
    except:
        s = 'Could not import shapefile.  Must install pyshp in order to plot shapefiles.'
        raise Exception(s)
    from matplotlib.patches import Polygon, Circle, Path, PathPatch
    from matplotlib.collections import PatchCollection
    sf = shapefile.Reader(shp)
    shapes = sf.shapes()
    nshp = len(shapes)
    ptchs = []
    for n in range(nshp):
        st = shapes[n].shapeType
        if st in [1, 8, 11, 21]:
            #points
            for p in shapes[n].points:
                ptchs.append(Circle( (p[0], p[1]), radius=radius))
        elif st in [3, 13, 23]:
            #line
            vertices = []
            for p in shapes[n].points:
                vertices.append([p[0], p[1]])
            vertices = np.array(vertices)
            path = Path(vertices)
            ptchs.append(PathPatch(path, fill=False))
        elif st in [5, 25, 31]:
            #polygons
            pts = np.array(shapes[n].points)
            prt = shapes[n].parts
            par = list(prt) + [pts.shape[0]]
            for pij in range(len(prt)):
                ptchs.append(Polygon(pts[par[pij]:par[pij+1]]))
    pc = PatchCollection(ptchs)
    return pc

def plot_shapefile(shp, ax=None, radius=500., cmap='Dark2',
                   edgecolor='scaled', facecolor='scaled', **kwargs):
    """
    Generic function for plotting a shapefile.

    Parameters
    ----------
    shp : string
        Name of the shapefile to plot.
    radius : float
        Radius of circle for points.  (Default is 500.)
    linewidth : float
        Width of all lines. (default is 1)
    cmap : string
        Name of colormap to use for polygon shading (default is 'Dark2')
    edgecolor : string
        Color name.  (Default is 'scaled' to scale the edge colors.)
    facecolor : string
        Color name.  (Default is 'scaled' to scale the face colors.)
    kwargs : dictionary
        Keyword arguments that are passed to PatchCollection.set(**kwargs).
        Some common kwargs would be 'linewidths', 'linestyles', 'alpha', etc.

    Returns
    -------
    pc : matplotlib.collections.PatchCollection

    Examples
    --------

    """

    try:
        import shapefile
    except:
        s = 'Could not import shapefile.  Must install pyshp in order to plot shapefiles.'
        raise Exception(s)
    import numpy as np
    import matplotlib.pyplot as plt

    if ax is None:
        ax = plt.gca()
    cm = plt.get_cmap(cmap)
    pc = shapefile_to_patch_collection(shp, radius=radius)
    nshp = len(pc.get_paths())
    cccol = cm(1. * np.arange(nshp) / nshp)
    if facecolor == 'scaled':
        pc.set_facecolor(cccol)
    else:
        pc.set_facecolor(facecolor)
    if edgecolor == 'scaled':
        pc.set_edgecolor(cccol)
    else:
        pc.set_edgecolor(edgecolor)
    pc.set(**kwargs)
    ax.add_collection(pc)
    return pc

def saturated_thickness(head, top, botm, laytyp, mask_values=None):
    """
    Calculate the saturated thickness.

    Parameters
    ----------
    head : numpy.ndarray
        head array
    top : numpy.ndarray
        top array of shape (nrow, ncol)
    botm : numpy.ndarray
        botm array of shape (nlay, nrow, ncol)
    laytyp : numpy.ndarray
        confined (0) or convertible (1) of shape (nlay)
    mask_values : list of floats
        If head is one of these values, then set sat to top - bot

    Returns
    -------
    sat_thk : numpy.ndarray
        Saturated thickness of shape (nlay, nrow, ncol).

    """
    nlay, nrow, ncol = head.shape
    sat_thk = np.empty(head.shape, dtype=head.dtype)
    for k in range(nlay):
        if k == 0:
            t = top
        else:
            t = botm[k-1, :, :]
        sat_thk[k, :, :] = t - botm[k, :, :]
    for k in range(nlay):
        if laytyp[k] != 0:
            dh = np.zeros((nrow, ncol), dtype=head.dtype)
            s = sat_thk[k, :, :]

            for mv in mask_values:
                idx = (head[k, :, :] == mv)
                dh[idx] = s[idx]

            if k == 0:
                t = top
            else:
                t = botm[k-1, :, :]
            t = np.where(head[k, :, :] > t, t, head[k, :, :])
            dh = np.where(dh == 0, t - botm[k, :, :], dh)
            sat_thk[k, :, :] = dh[:, :]
    return sat_thk


def centered_specific_discharge(Qx, Qy, Qz, delr, delc, sat_thk):
    """
    Using the MODFLOW discharge, calculate the cell centered specific discharge
    by dividing by the flow width and then averaging to the cell center.

    Parameters
    ----------
    Qx : numpy.ndarray
        MODFLOW 'flow right face'
    Qy : numpy.ndarray
        MODFLOW 'flow front face'.  The sign on this array will be flipped
        by this function so that the y axis is positive to north.
    Qz : numpy.ndarray
        MODFLOW 'flow lower face'.  The sign on this array will be flipped by
        this function so that the z axis is positive in the upward direction.
    delr : numpy.ndarray
        MODFLOW delr array
    delc : numpy.ndarray
        MODFLOW delc array
    sat_thk : numpy.ndarray
        Saturated thickness for each cell

    Returns
    -------
    (qx, qy, qz) : tuple of numpy.ndarrays
        Specific discharge arrays that have been interpolated to cell centers.

    """
    qx = None
    qy = None
    qz = None

    if Qx is not None:

        nlay, nrow, ncol = Qx.shape
        qx = np.zeros(Qx.shape, dtype=Qx.dtype)

        for k in range(nlay):
            for j in range(ncol-1):
                area = delc[:] * 0.5 * (sat_thk[k, :, j] + sat_thk[k, :, j + 1])
                qx[k, :, j] = Qx[k, :, j] / area

        qx[:, :, 1:] = 0.5 * (qx[:, :, 0:ncol-1] + qx[:, :, 1:ncol])
        qx[:, :, 0] = 0.5 * qx[:, :, 0]

    if Qy is not None:

        nlay, nrow, ncol = Qy.shape
        qy = np.zeros(Qy.shape, dtype=Qy.dtype)

        for k in range(nlay):
            for i in range(nrow-1):
                area = delr[:] * 0.5 * (sat_thk[k, i, :] + sat_thk[k, i + 1, :])
                qy[k, i, :] = Qy[k, i, :] / area

        qy[:, 1:, :] = 0.5 * (qy[:, 0:nrow-1, :] + qy[:, 1:nrow, :])
        qy[:, 0, :] = 0.5 * qy[:, 0, :]
        qy = -qy


    if Qz is not None:
        qz = np.zeros(Qz.shape, dtype=Qz.dtype)
        dr = delr.reshape((1, delr.shape[0]))
        dc = delc.reshape((delc.shape[0], 1))
        area = dr * dc
        for k in range(nlay):
            qz[k, :, :] = qz[k, :, :] / area[:, :]
        qz[1:, :, :] = 0.5 * (qz[0:nlay-1, :, :] + qz[1:nlay, :, :])
        qz[0, :, :] = 0.5 * qz[0, :, :]
        qz = -qz


    return (qx, qy, qz)
    


def findrowcolumn(pt, xedge, yedge):
    '''
    Find the MODFLOW cell containing the x- and y- point provided.

    Parameters
    ----------
    pt : list or tuple
        A list or tuple containing a x- and y- coordinate
    xedge : numpy.ndarray
        x-coordinate of the edge of each MODFLOW column. xedge is dimensioned
        to NCOL + 1. If xedge is not a numpy.ndarray it is converted to a
        numpy.ndarray.
    yedge : numpy.ndarray
        y-coordinate of the edge of each MODFLOW row. yedge is dimensioned
        to NROW + 1. If yedge is not a numpy.ndarray it is converted to a
        numpy.ndarray.

    Returns
    -------
    irow, jcol : int
        Row and column location containing x- and y- point passed to function.

    Examples
    --------
    >>> import flopy
    >>> irow, jcol = flopy.plotutil.findrowcolumn(pt, xedge, yedge)

    '''

    #--make sure xedge and yedge are numpy arrays
    if not isinstance(xedge, np.ndarray):
        xedge = np.array(xedge)
    if not isinstance(yedge, np.ndarray):
        yedge = np.array(yedge)

    #--find column
    jcol = -100
    for jdx, xmf in enumerate(xedge):
        if xmf > pt[0]:
            jcol = jdx - 1
            break

    #--find row
    irow = -100
    for jdx, ymf in enumerate(yedge):
        if ymf < pt[1]:
            irow = jdx - 1
            break
    return irow, jcol


def line_intersect_grid(ptsin, xedge, yedge, returnvertices=False):
    '''
    Intersect a list of polyline vertices with a rectilinear MODFLOW
    grid. Vertices at the intersection of the polyline with the grid
    cell edges is returned. Optionally the original polyline vertices
    are returned.

    Parameters
    ----------
    ptsin : list
        A list of x, y points defining the vertices of a polyline that will be
        intersected with the rectilinear MODFLOW grid
    xedge : numpy.ndarray
        x-coordinate of the edge of each MODFLOW column. xedge is dimensioned
        to NCOL + 1. If xedge is not a numpy.ndarray it is converted to a
        numpy.ndarray.
    yedge : numpy.ndarray
        y-coordinate of the edge of each MODFLOW row. yedge is dimensioned
        to NROW + 1. If yedge is not a numpy.ndarray it is converted to a
        numpy.ndarray.
    returnvertices: bool
        Return the original polyline vertices in the list of numpy.ndarray
        containing vertices resulting from intersection of the provided
        polygon and the MODFLOW model grid if returnvertices=True.
        (default is False).

    Returns
    -------
    (x, y, dlen) : numpy.ndarray of tuples
        numpy.ndarray of tuples containing the x, y, and segment length of the
        intersection of the provided polyline with the rectilinear MODFLOW
        grid.

    Examples
    --------
    >>> import flopy
    >>> ptsout = flopy.plotutil.line_intersect_grid(ptsin, xedge, yedge)

    '''

    small_value = 1.0e-1

    #--make sure xedge and yedge are numpy arrays
    if not isinstance(xedge, np.ndarray):
        xedge = np.array(xedge)
    if not isinstance(yedge, np.ndarray):
        yedge = np.array(yedge)

    #--build list of points along current line
    pts = []
    npts = len(ptsin)
    dlen = 0.
    for idx in range(1, npts):
        x0 = ptsin[idx - 1][0]
        x1 = ptsin[idx][0]
        y0 = ptsin[idx - 1][1]
        y1 = ptsin[idx][1]
        a = x1 - x0
        b = y1 - y0
        c = math.sqrt(math.pow(a, 2.) + math.pow(b, 2.))
        #--find cells with (x0, y0) and (x1, y1)
        irow0, jcol0 = findrowcolumn((x0, y0), xedge, yedge)
        irow1, jcol1 = findrowcolumn((x1, y1), xedge, yedge)
        #--determine direction to go in the x- and y-directions
        jx = 0
        incx = abs(small_value * a / c)
        iy = 0
        incy = -abs(small_value * b / c)
        if a == 0.:
            incx = 0.
        #--go to the right
        elif a > 0.:
            jx = 1
            incx *= -1.
        if b == 0.:
            incy = 0.
        #--go down
        elif b < 0.:
            iy = 1
            incy *= -1.
        #--process data
        if irow0 >= 0 and jcol0 >= 0:
            iadd = True
            if idx > 1 and returnvertices: 
                iadd = False
            if iadd: 
                pts.append((x0, y0, dlen))
        icnt = 0
        while True:
            icnt += 1
            dx = xedge[jcol0 + jx] - x0
            dlx = 0.
            if a != 0.:
                dlx = c * dx / a
            dy = yedge[irow0 + iy] - y0
            dly = 0.
            if b != 0.:
                dly = c * dy / b
            if dlx != 0. and dly != 0.:
                if abs(dlx) < abs(dly):
                    dy = dx * b / a
                else:
                    dx = dy * a / b
            xt = x0 + dx + incx
            yt = y0 + dy + incy
            dl = math.sqrt(math.pow((xt - x0), 2.) + math.pow((yt - y0), 2.))
            dlen += dl
            if not returnvertices: 
                pts.append((xt, yt, dlen))
            x0, y0 = xt, yt
            xt = x0 - 2. * incx
            yt = y0 - 2. * incy
            dl = math.sqrt(math.pow((xt - x0), 2.) + math.pow((yt - y0), 2.))
            dlen += dl
            x0, y0 = xt, yt
            irow0, jcol0 = findrowcolumn((x0, y0), xedge, yedge)
            if irow0 >= 0 and jcol0 >= 0:
                if not returnvertices: 
                    pts.append((xt, yt, dlen))
            elif irow1 < 0 or jcol1 < 0:
                dl = math.sqrt(math.pow((x1 - x0), 2.) + math.pow((y1 - y0), 2.))
                dlen += dl
                break
            if irow0 == irow1 and jcol0 == jcol1:
                dl = math.sqrt(math.pow((x1 - x0), 2.) + math.pow((y1 - y0), 2.))
                dlen += dl
                pts.append((x1, y1, dlen))
                break
    return np.array(pts)


def cell_value_points(pts, xedge, yedge, vdata):
    """
    Intersect a list of polyline vertices with a rectilinear MODFLOW
    grid. Vertices at the intersection of the polyline with the grid
    cell edges is returned. Optionally the original polyline vertices
    are returned.

    Parameters
    ----------
    pts : list
        A list of x, y points and polyline length to extract defining the
        vertices of a polyline that
    xedge : numpy.ndarray
        x-coordinate of the edge of each MODFLOW column. The shape of xedge is
        (NCOL + 1). If xedge is not a numpy.ndarray it is converted to a
        numpy.ndarray.
    yedge : numpy.ndarray
        y-coordinate of the edge of each MODFLOW row. The shape of yedge is
        (NROW + 1). If yedge is not a numpy.ndarray it is converted to a
        numpy.ndarray.
    vdata : numpy.ndarray
        Data (i.e., head, hk, etc.) for a rectilinear MODFLOW model grid. The
        shape of vdata is (NROW, NCOL). If vdata is not a numpy.ndarray it is
        converted to a numpy.ndarray.

    Returns
    -------
    vcell : numpy.ndarray
        numpy.ndarray of of data values from the vdata numpy.ndarray at x- and
        y-coordinate locations in pts.

    Examples
    --------
    >>> import flopy
    >>> vcell = flopy.plotutil.cell_value_points(xpts, xedge, yedge, head[0, :, :])

    """

    #--make sure xedge and yedge are numpy arrays
    if not isinstance(xedge, np.ndarray):
        xedge = np.array(xedge)
    if not isinstance(yedge, np.ndarray):
        yedge = np.array(yedge)
    if not isinstance(vdata, np.ndarray):
        vdata = np.array(vdata)

    vcell = []
    for idx, [xt, yt, dlen] in enumerate(pts):
        #--find the modflow cell containing point
        irow, jcol = findrowcolumn((xt, yt), xedge, yedge)
        if irow >= 0 and jcol >= 0:
            if np.isnan(vdata[irow, jcol]):
                vcell.append(np.nan)
            else:
                v = np.asarray(vdata[irow, jcol])
                vcell.append(v) 

    return np.array(vcell)



cm_data = [[ 0.26700401,  0.00487433,  0.32941519],
       [ 0.26851048,  0.00960483,  0.33542652],
       [ 0.26994384,  0.01462494,  0.34137895],
       [ 0.27130489,  0.01994186,  0.34726862],
       [ 0.27259384,  0.02556309,  0.35309303],
       [ 0.27380934,  0.03149748,  0.35885256],
       [ 0.27495242,  0.03775181,  0.36454323],
       [ 0.27602238,  0.04416723,  0.37016418],
       [ 0.2770184 ,  0.05034437,  0.37571452],
       [ 0.27794143,  0.05632444,  0.38119074],
       [ 0.27879067,  0.06214536,  0.38659204],
       [ 0.2795655 ,  0.06783587,  0.39191723],
       [ 0.28026658,  0.07341724,  0.39716349],
       [ 0.28089358,  0.07890703,  0.40232944],
       [ 0.28144581,  0.0843197 ,  0.40741404],
       [ 0.28192358,  0.08966622,  0.41241521],
       [ 0.28232739,  0.09495545,  0.41733086],
       [ 0.28265633,  0.10019576,  0.42216032],
       [ 0.28291049,  0.10539345,  0.42690202],
       [ 0.28309095,  0.11055307,  0.43155375],
       [ 0.28319704,  0.11567966,  0.43611482],
       [ 0.28322882,  0.12077701,  0.44058404],
       [ 0.28318684,  0.12584799,  0.44496   ],
       [ 0.283072  ,  0.13089477,  0.44924127],
       [ 0.28288389,  0.13592005,  0.45342734],
       [ 0.28262297,  0.14092556,  0.45751726],
       [ 0.28229037,  0.14591233,  0.46150995],
       [ 0.28188676,  0.15088147,  0.46540474],
       [ 0.28141228,  0.15583425,  0.46920128],
       [ 0.28086773,  0.16077132,  0.47289909],
       [ 0.28025468,  0.16569272,  0.47649762],
       [ 0.27957399,  0.17059884,  0.47999675],
       [ 0.27882618,  0.1754902 ,  0.48339654],
       [ 0.27801236,  0.18036684,  0.48669702],
       [ 0.27713437,  0.18522836,  0.48989831],
       [ 0.27619376,  0.19007447,  0.49300074],
       [ 0.27519116,  0.1949054 ,  0.49600488],
       [ 0.27412802,  0.19972086,  0.49891131],
       [ 0.27300596,  0.20452049,  0.50172076],
       [ 0.27182812,  0.20930306,  0.50443413],
       [ 0.27059473,  0.21406899,  0.50705243],
       [ 0.26930756,  0.21881782,  0.50957678],
       [ 0.26796846,  0.22354911,  0.5120084 ],
       [ 0.26657984,  0.2282621 ,  0.5143487 ],
       [ 0.2651445 ,  0.23295593,  0.5165993 ],
       [ 0.2636632 ,  0.23763078,  0.51876163],
       [ 0.26213801,  0.24228619,  0.52083736],
       [ 0.26057103,  0.2469217 ,  0.52282822],
       [ 0.25896451,  0.25153685,  0.52473609],
       [ 0.25732244,  0.2561304 ,  0.52656332],
       [ 0.25564519,  0.26070284,  0.52831152],
       [ 0.25393498,  0.26525384,  0.52998273],
       [ 0.25219404,  0.26978306,  0.53157905],
       [ 0.25042462,  0.27429024,  0.53310261],
       [ 0.24862899,  0.27877509,  0.53455561],
       [ 0.2468114 ,  0.28323662,  0.53594093],
       [ 0.24497208,  0.28767547,  0.53726018],
       [ 0.24311324,  0.29209154,  0.53851561],
       [ 0.24123708,  0.29648471,  0.53970946],
       [ 0.23934575,  0.30085494,  0.54084398],
       [ 0.23744138,  0.30520222,  0.5419214 ],
       [ 0.23552606,  0.30952657,  0.54294396],
       [ 0.23360277,  0.31382773,  0.54391424],
       [ 0.2316735 ,  0.3181058 ,  0.54483444],
       [ 0.22973926,  0.32236127,  0.54570633],
       [ 0.22780192,  0.32659432,  0.546532  ],
       [ 0.2258633 ,  0.33080515,  0.54731353],
       [ 0.22392515,  0.334994  ,  0.54805291],
       [ 0.22198915,  0.33916114,  0.54875211],
       [ 0.22005691,  0.34330688,  0.54941304],
       [ 0.21812995,  0.34743154,  0.55003755],
       [ 0.21620971,  0.35153548,  0.55062743],
       [ 0.21429757,  0.35561907,  0.5511844 ],
       [ 0.21239477,  0.35968273,  0.55171011],
       [ 0.2105031 ,  0.36372671,  0.55220646],
       [ 0.20862342,  0.36775151,  0.55267486],
       [ 0.20675628,  0.37175775,  0.55311653],
       [ 0.20490257,  0.37574589,  0.55353282],
       [ 0.20306309,  0.37971644,  0.55392505],
       [ 0.20123854,  0.38366989,  0.55429441],
       [ 0.1994295 ,  0.38760678,  0.55464205],
       [ 0.1976365 ,  0.39152762,  0.55496905],
       [ 0.19585993,  0.39543297,  0.55527637],
       [ 0.19410009,  0.39932336,  0.55556494],
       [ 0.19235719,  0.40319934,  0.55583559],
       [ 0.19063135,  0.40706148,  0.55608907],
       [ 0.18892259,  0.41091033,  0.55632606],
       [ 0.18723083,  0.41474645,  0.55654717],
       [ 0.18555593,  0.4185704 ,  0.55675292],
       [ 0.18389763,  0.42238275,  0.55694377],
       [ 0.18225561,  0.42618405,  0.5571201 ],
       [ 0.18062949,  0.42997486,  0.55728221],
       [ 0.17901879,  0.43375572,  0.55743035],
       [ 0.17742298,  0.4375272 ,  0.55756466],
       [ 0.17584148,  0.44128981,  0.55768526],
       [ 0.17427363,  0.4450441 ,  0.55779216],
       [ 0.17271876,  0.4487906 ,  0.55788532],
       [ 0.17117615,  0.4525298 ,  0.55796464],
       [ 0.16964573,  0.45626209,  0.55803034],
       [ 0.16812641,  0.45998802,  0.55808199],
       [ 0.1666171 ,  0.46370813,  0.55811913],
       [ 0.16511703,  0.4674229 ,  0.55814141],
       [ 0.16362543,  0.47113278,  0.55814842],
       [ 0.16214155,  0.47483821,  0.55813967],
       [ 0.16066467,  0.47853961,  0.55811466],
       [ 0.15919413,  0.4822374 ,  0.5580728 ],
       [ 0.15772933,  0.48593197,  0.55801347],
       [ 0.15626973,  0.4896237 ,  0.557936  ],
       [ 0.15481488,  0.49331293,  0.55783967],
       [ 0.15336445,  0.49700003,  0.55772371],
       [ 0.1519182 ,  0.50068529,  0.55758733],
       [ 0.15047605,  0.50436904,  0.55742968],
       [ 0.14903918,  0.50805136,  0.5572505 ],
       [ 0.14760731,  0.51173263,  0.55704861],
       [ 0.14618026,  0.51541316,  0.55682271],
       [ 0.14475863,  0.51909319,  0.55657181],
       [ 0.14334327,  0.52277292,  0.55629491],
       [ 0.14193527,  0.52645254,  0.55599097],
       [ 0.14053599,  0.53013219,  0.55565893],
       [ 0.13914708,  0.53381201,  0.55529773],
       [ 0.13777048,  0.53749213,  0.55490625],
       [ 0.1364085 ,  0.54117264,  0.55448339],
       [ 0.13506561,  0.54485335,  0.55402906],
       [ 0.13374299,  0.54853458,  0.55354108],
       [ 0.13244401,  0.55221637,  0.55301828],
       [ 0.13117249,  0.55589872,  0.55245948],
       [ 0.1299327 ,  0.55958162,  0.55186354],
       [ 0.12872938,  0.56326503,  0.55122927],
       [ 0.12756771,  0.56694891,  0.55055551],
       [ 0.12645338,  0.57063316,  0.5498411 ],
       [ 0.12539383,  0.57431754,  0.54908564],
       [ 0.12439474,  0.57800205,  0.5482874 ],
       [ 0.12346281,  0.58168661,  0.54744498],
       [ 0.12260562,  0.58537105,  0.54655722],
       [ 0.12183122,  0.58905521,  0.54562298],
       [ 0.12114807,  0.59273889,  0.54464114],
       [ 0.12056501,  0.59642187,  0.54361058],
       [ 0.12009154,  0.60010387,  0.54253043],
       [ 0.11973756,  0.60378459,  0.54139999],
       [ 0.11951163,  0.60746388,  0.54021751],
       [ 0.11942341,  0.61114146,  0.53898192],
       [ 0.11948255,  0.61481702,  0.53769219],
       [ 0.11969858,  0.61849025,  0.53634733],
       [ 0.12008079,  0.62216081,  0.53494633],
       [ 0.12063824,  0.62582833,  0.53348834],
       [ 0.12137972,  0.62949242,  0.53197275],
       [ 0.12231244,  0.63315277,  0.53039808],
       [ 0.12344358,  0.63680899,  0.52876343],
       [ 0.12477953,  0.64046069,  0.52706792],
       [ 0.12632581,  0.64410744,  0.52531069],
       [ 0.12808703,  0.64774881,  0.52349092],
       [ 0.13006688,  0.65138436,  0.52160791],
       [ 0.13226797,  0.65501363,  0.51966086],
       [ 0.13469183,  0.65863619,  0.5176488 ],
       [ 0.13733921,  0.66225157,  0.51557101],
       [ 0.14020991,  0.66585927,  0.5134268 ],
       [ 0.14330291,  0.66945881,  0.51121549],
       [ 0.1466164 ,  0.67304968,  0.50893644],
       [ 0.15014782,  0.67663139,  0.5065889 ],
       [ 0.15389405,  0.68020343,  0.50417217],
       [ 0.15785146,  0.68376525,  0.50168574],
       [ 0.16201598,  0.68731632,  0.49912906],
       [ 0.1663832 ,  0.69085611,  0.49650163],
       [ 0.1709484 ,  0.69438405,  0.49380294],
       [ 0.17570671,  0.6978996 ,  0.49103252],
       [ 0.18065314,  0.70140222,  0.48818938],
       [ 0.18578266,  0.70489133,  0.48527326],
       [ 0.19109018,  0.70836635,  0.48228395],
       [ 0.19657063,  0.71182668,  0.47922108],
       [ 0.20221902,  0.71527175,  0.47608431],
       [ 0.20803045,  0.71870095,  0.4728733 ],
       [ 0.21400015,  0.72211371,  0.46958774],
       [ 0.22012381,  0.72550945,  0.46622638],
       [ 0.2263969 ,  0.72888753,  0.46278934],
       [ 0.23281498,  0.73224735,  0.45927675],
       [ 0.2393739 ,  0.73558828,  0.45568838],
       [ 0.24606968,  0.73890972,  0.45202405],
       [ 0.25289851,  0.74221104,  0.44828355],
       [ 0.25985676,  0.74549162,  0.44446673],
       [ 0.26694127,  0.74875084,  0.44057284],
       [ 0.27414922,  0.75198807,  0.4366009 ],
       [ 0.28147681,  0.75520266,  0.43255207],
       [ 0.28892102,  0.75839399,  0.42842626],
       [ 0.29647899,  0.76156142,  0.42422341],
       [ 0.30414796,  0.76470433,  0.41994346],
       [ 0.31192534,  0.76782207,  0.41558638],
       [ 0.3198086 ,  0.77091403,  0.41115215],
       [ 0.3277958 ,  0.77397953,  0.40664011],
       [ 0.33588539,  0.7770179 ,  0.40204917],
       [ 0.34407411,  0.78002855,  0.39738103],
       [ 0.35235985,  0.78301086,  0.39263579],
       [ 0.36074053,  0.78596419,  0.38781353],
       [ 0.3692142 ,  0.78888793,  0.38291438],
       [ 0.37777892,  0.79178146,  0.3779385 ],
       [ 0.38643282,  0.79464415,  0.37288606],
       [ 0.39517408,  0.79747541,  0.36775726],
       [ 0.40400101,  0.80027461,  0.36255223],
       [ 0.4129135 ,  0.80304099,  0.35726893],
       [ 0.42190813,  0.80577412,  0.35191009],
       [ 0.43098317,  0.80847343,  0.34647607],
       [ 0.44013691,  0.81113836,  0.3409673 ],
       [ 0.44936763,  0.81376835,  0.33538426],
       [ 0.45867362,  0.81636288,  0.32972749],
       [ 0.46805314,  0.81892143,  0.32399761],
       [ 0.47750446,  0.82144351,  0.31819529],
       [ 0.4870258 ,  0.82392862,  0.31232133],
       [ 0.49661536,  0.82637633,  0.30637661],
       [ 0.5062713 ,  0.82878621,  0.30036211],
       [ 0.51599182,  0.83115784,  0.29427888],
       [ 0.52577622,  0.83349064,  0.2881265 ],
       [ 0.5356211 ,  0.83578452,  0.28190832],
       [ 0.5455244 ,  0.83803918,  0.27562602],
       [ 0.55548397,  0.84025437,  0.26928147],
       [ 0.5654976 ,  0.8424299 ,  0.26287683],
       [ 0.57556297,  0.84456561,  0.25641457],
       [ 0.58567772,  0.84666139,  0.24989748],
       [ 0.59583934,  0.84871722,  0.24332878],
       [ 0.60604528,  0.8507331 ,  0.23671214],
       [ 0.61629283,  0.85270912,  0.23005179],
       [ 0.62657923,  0.85464543,  0.22335258],
       [ 0.63690157,  0.85654226,  0.21662012],
       [ 0.64725685,  0.85839991,  0.20986086],
       [ 0.65764197,  0.86021878,  0.20308229],
       [ 0.66805369,  0.86199932,  0.19629307],
       [ 0.67848868,  0.86374211,  0.18950326],
       [ 0.68894351,  0.86544779,  0.18272455],
       [ 0.69941463,  0.86711711,  0.17597055],
       [ 0.70989842,  0.86875092,  0.16925712],
       [ 0.72039115,  0.87035015,  0.16260273],
       [ 0.73088902,  0.87191584,  0.15602894],
       [ 0.74138803,  0.87344918,  0.14956101],
       [ 0.75188414,  0.87495143,  0.14322828],
       [ 0.76237342,  0.87642392,  0.13706449],
       [ 0.77285183,  0.87786808,  0.13110864],
       [ 0.78331535,  0.87928545,  0.12540538],
       [ 0.79375994,  0.88067763,  0.12000532],
       [ 0.80418159,  0.88204632,  0.11496505],
       [ 0.81457634,  0.88339329,  0.11034678],
       [ 0.82494028,  0.88472036,  0.10621724],
       [ 0.83526959,  0.88602943,  0.1026459 ],
       [ 0.84556056,  0.88732243,  0.09970219],
       [ 0.8558096 ,  0.88860134,  0.09745186],
       [ 0.86601325,  0.88986815,  0.09595277],
       [ 0.87616824,  0.89112487,  0.09525046],
       [ 0.88627146,  0.89237353,  0.09537439],
       [ 0.89632002,  0.89361614,  0.09633538],
       [ 0.90631121,  0.89485467,  0.09812496],
       [ 0.91624212,  0.89609127,  0.1007168 ],
       [ 0.92610579,  0.89732977,  0.10407067],
       [ 0.93590444,  0.8985704 ,  0.10813094],
       [ 0.94563626,  0.899815  ,  0.11283773],
       [ 0.95529972,  0.90106534,  0.11812832],
       [ 0.96489353,  0.90232311,  0.12394051],
       [ 0.97441665,  0.90358991,  0.13021494],
       [ 0.98386829,  0.90486726,  0.13689671],
       [ 0.99324789,  0.90615657,  0.1439362 ]]

viridis = LinearSegmentedColormap.from_list(__file__, cm_data)



    <|MERGE_RESOLUTION|>--- conflicted
+++ resolved
@@ -1,1188 +1,1180 @@
-"""
-Module to post-process MODFLOW binary output.  The module contains one
-important classes that can be accessed by the user.
-
-*  SwiConcentration (Process Zeta results to concentrations)
-
-"""
-import os
-import sys
-import math
-import numpy as np
-from matplotlib.colors import LinearSegmentedColormap
-
-
-bc_color_dict = {'default': 'black', 'WEL': 'red', 'DRN': 'yellow',
-                 'RIV': 'green', 'GHB': 'cyan', 'CHD': 'navy'}
-
-
-def _plot_array_helper(plotarray, sr, axes=None, 
-                       names=None, filenames=None, fignum=None,
-                       mflay=None, **kwargs):
-    try:
-        import matplotlib.pyplot as plt
-    except:
-        s = 'Could not import matplotlib.  Must install matplotlib ' +\
-            ' in order to plot LayerFile data.'
-        raise Exception(s)
-
-    import flopy.plot.map as map
-    
-
-    #--reshape 2d arrays to 3d for convenience
-    if len(plotarray.shape) == 2:
-        plotarray = plotarray.reshape((1, plotarray.shape[0],
-                                       plotarray.shape[1]))
-
-    #--parse keyword arguments
-    if 'figsize' in kwargs:
-        figsize = kwargs.pop('figsize')
-    else:
-        figsize = None
-
-    if 'masked_values' in kwargs:
-        masked_values = kwargs.pop('masked_values')
-    else:
-        masked_values = None
-
-    if 'pcolor' in kwargs:
-        pcolor = kwargs.pop('pcolor')
-    else:
-        pcolor = True
-
-    if 'contour' in kwargs:
-        contourdata = kwargs.pop('contour')
-    else:
-        contourdata = False
-
-    if 'clabel' in kwargs:
-        clabel = kwargs.pop('clabel')
-    else:
-        clabel = False
-
-    if 'colorbar' in kwargs:
-        cb = kwargs.pop('colorbar')
-    else:
-        cb = False
-
-    if 'grid' in kwargs:
-        grid = kwargs.pop('grid')
-    else:
-        grid = False
-
-    if 'levels' in kwargs:
-        levels = kwargs.pop('levels')
-    else:
-        levels = None
-
-    if 'colors' in kwargs:
-        colors = kwargs.pop('colors')
-    else:
-        colors = 'black'
-    
-    if 'dpi' in kwargs:
-        dpi = kwargs.pop('dpi')
-    else:
-        dpi = None
-    
-    if 'fmt' in kwargs:
-        fmt = kwargs.pop('fmt')
-    else:
-        fmt = '%1.3f'
-    
-    if mflay is not None:
-        i0 = int(mflay)
-        if i0+1 >= plotarray.shape[0]:
-            i0 = plotarray.shape[0] - 1
-        i1 = i0 + 1
-    else:
-        i0 = 0
-        i1 = plotarray.shape[0]
-    
-    if names is not None:
-        if not isinstance(names, list):
-            names = [names]
-        assert len(names) == plotarray.shape[0]
-    
-    if filenames is not None:
-        if not isinstance(filenames, list):
-            filenames = [filenames]
-        assert len(filenames) == (i1 - i0)
-    
-    if fignum is not None:
-        if not isinstance(fignum, list):
-            fignum = [fignum]
-        assert len(fignum) == plotarray.shape[0]
-    else:
-        #fignum = np.arange(plotarray.shape[0])
-        fignum = np.arange(i0, i1)
-        
-    #show = True
-    if axes is not None:
-        if not isinstance(axes, list):
-            axes = [axes]
-        assert len(axes) == plotarray.shape[0]
-        #show = False
-    #--prepare some axis objects for use
-    else:
-        axes = []
-        #for k in range(plotarray.shape[0]):
-        for idx, k in enumerate(range(i0, i1)):
-            fig = plt.figure(figsize=figsize, num=fignum[idx])
-            ax = plt.subplot(1, 1, 1, aspect='equal')
-            if names is not None:
-                title = names[k]
-            else:
-                klay = k
-                if mflay is not None:
-                    klay = int(mflay)
-                title = '{} Layer {}'.format('data', klay+1)
-            ax.set_title(title)
-            axes.append(ax)
-   
-    cm = []
-    mm = map.ModelMap(ax=axes[0], sr=sr)
-    for idx, k in enumerate(range(i0, i1)):
-        #--check that there is atleast one cell that is not masked
-        count = plotarray[k].size - np.ma.getmask(plotarray[k]).sum()
-        if count == 0:
-            title = ax.get_title()
-            title += ' NO DATA'
-            ax.set_title(title)
-            mm.set_extent()
-            #axes[k].text(0.5, 0.5, 'No Data', fontsize=12,
-            #             ha='center', va='center')
-            #axes[k].set_xticks([])
-            #axes[k].set_yticks([])
-        else:
-            fig = plt.figure(num=fignum[idx])
-            if pcolor:
-                cm = mm.plot_array(plotarray[k], masked_values=masked_values,
-                                   ax=axes[idx], **kwargs)
-                if cb:
-                    plt.colorbar(cm, ax=axes[idx], shrink=0.5)
-
-            if contourdata:
-                cl = mm.contour_array(plotarray[k], masked_values=masked_values,
-                                      ax=axes[idx], colors=colors, levels=levels, **kwargs)
-                if clabel:
-<<<<<<< HEAD
-                    axes[idx].clabel(cl, fmt=fmt)
-
-=======
-                    axes[idx].clabel(cl, fmt=fmt,**kwargs)
->>>>>>> 35ee40a2
-            if grid:
-                mm.plot_grid(ax=axes[idx])
-
-    if len(axes) == 1:
-        axes = axes[0]
-    
-    if filenames is not None:
-        #for k in range(plotarray.shape[0]):
-        for idx, k in enumerate(range(i0, i1)):
-            fig = plt.figure(num=fignum[idx])
-            fig.savefig(filenames[idx], dpi=dpi)
-            plt.close(fignum[idx])
-            print('    created...{}'.format(os.path.basename(filenames[idx])))
-        #--there will be nothing to return when done
-        axes = None
-    return axes
-
-
-def _plot_bc_helper(package, nlay, kper,
-                    axes=None, names=None, filenames=None, fignum=None,
-                    mflay=None, **kwargs):
-    try:
-        import matplotlib.pyplot as plt
-    except:
-        s = 'Could not import matplotlib.  Must install matplotlib ' +\
-            ' in order to plot boundary condition data.'
-        raise Exception(s)
-
-    import flopy.plot.map as map
-
-    #--reshape 2d arrays to 3d for convenience
-    ftype = package.name[0]
-
-    #--parse keyword arguments
-    if 'figsize' in kwargs:
-        figsize = kwargs.pop('figsize')
-    else:
-        figsize = None
-
-    if 'grid' in kwargs:
-        grid = kwargs.pop('grid')
-    else:
-        grid = False
-
-    if 'dpi' in kwargs:
-        dpi = kwargs.pop('dpi')
-    else:
-        dpi = None
-
-    if 'masked_values' in kwargs:
-        masked_values = kwargs.pop('masked_values ')
-    else:
-        masked_values = None
-
-    if mflay is not None:
-        i0 = int(mflay)
-        if i0+1 >= nlay:
-            i0 = nlay - 1
-        i1 = i0 + 1
-    else:
-        i0 = 0
-        i1 = nlay
-
-    if names is not None:
-        if not isinstance(names, list):
-            names = [names]
-        assert len(names) == nlay
-
-    if filenames is not None:
-        if not isinstance(filenames, list):
-            filenames = [filenames]
-        assert len(filenames) == (i1 - i0)
-
-    if fignum is not None:
-        if not isinstance(fignum, list):
-            fignum = [fignum]
-        assert len(fignum) == nlay
-    else:
-        fignum = np.arange(i0, i1)
-
-    if axes is not None:
-        if not isinstance(axes, list):
-            axes = [axes]
-        assert len(axes) == plotarray.shape[0]
-    #--prepare some axis objects for use
-    else:
-        axes = []
-        for idx, k in enumerate(range(i0, i1)):
-            fig = plt.figure(figsize=figsize, num=fignum[idx])
-            ax = plt.subplot(1, 1, 1, aspect='equal')
-            if names is not None:
-                title = names[k]
-            else:
-                klay = k
-                if mflay is not None:
-                    klay = int(mflay)
-                title = '{} Layer {}'.format('data', klay+1)
-            ax.set_title(title)
-            axes.append(ax)
-
-    #mm = map.ModelMap(ax=axes[0], model=package.parent)
-    for idx, k in enumerate(range(i0, i1)):
-        mm = map.ModelMap(ax=axes[idx], model=package.parent, layer=k)
-        fig = plt.figure(num=fignum[idx])
-        qm = mm.plot_bc(ftype=ftype, package=package, kper=kper, ax=axes[idx])
-
-        if grid:
-            mm.plot_grid(ax=axes[idx])
-
-    if len(axes) == 1:
-        axes = axes[0]
-
-    if filenames is not None:
-        for idx, k in enumerate(range(i0, i1)):
-            fig = plt.figure(num=fignum[idx])
-            fig.savefig(filenames[idx], dpi=dpi)
-            plt.close(fignum[idx])
-            print('    created...{}'.format(os.path.basename(filenames[idx])))
-        #--there will be nothing to return when done
-        axes = None
-    return axes
-
-
-# def rotate(x, y, theta, xorigin=0., yorigin=0.):
-#     """
-#     Given x and y array-like values calculate the rotation about an
-#     arbitrary origin and then return the rotated coordinates.  theta is in
-#     radians.
-#
-#     """
-#     xrot = xorigin + np.cos(theta) * (x - xorigin) - np.sin(theta) * \
-#                                                      (y - yorigin)
-#     yrot = yorigin + np.sin(theta) * (x - xorigin) + np.cos(theta) * \
-#                                                      (y - yorigin)
-#     return xrot, yrot
-
-
-class SwiConcentration():
-    """
-    The binary_header class is a class to create headers for MODFLOW
-    binary files
-    """
-    def __init__(self, model=None, botm=None, istrat=1, nu=None):
-        if model is None:
-            if isinstance(botm, list):
-                botm = np.array(botm)
-            self.__botm = botm
-            if isinstance(nu, list):
-                nu = np.array(nu)
-            self.__nu = nu
-            self.__istrat = istrat
-            if istrat == 1:
-                self.__nsrf = self.nu.shape - 1
-            else:
-                self.__nsrf = self.nu.shape - 2
-        else:
-            try:
-                dis = model.get_package('DIS')
-            except:
-                sys.stdout.write('Error: DIS package not available.\n')
-            self.__botm = np.zeros((dis.nlay+1, dis.nrow, dis.ncol), np.float)
-            self.__botm[0, :, :] = dis.top.array
-            self.__botm[1:, :, :] = dis.botm.array
-            try:
-                swi = model.get_package('SWI2')
-                self.__nu = swi.nu.array
-                self.__istrat = swi.istrat
-                self.__nsrf = swi.nsrf
-            except:
-                sys.stdout.write('Error: SWI2 package not available...\n')
-        self.__nlay = self.__botm.shape[0] - 1
-        self.__nrow = self.__botm[0, :, :].shape[0]
-        self.__ncol = self.__botm[0, :, :].shape[1]
-        self.__b = self.__botm[0:-1, :, :] - self.__botm[1:, :, :] 
-     
-    def calc_conc(self, zeta, layer=None):
-        """
-        Calculate concentrations for a given time step using passed zeta.
-
-        Parameters
-        ----------
-        zeta : dictionary of numpy arrays
-            Dictionary of zeta results. zeta keys are zero-based zeta surfaces.
-        layer : int
-            Concentration will be calculated for the specified layer.  If layer 
-            is None, then the concentration will be calculated for all layers. 
-            (default is None).
-
-        Returns
-        -------
-        conc : numpy array
-            Calculated concentration.
-
-        Examples
-        --------
-
-        >>> import flopy
-        >>> m = flopy.modflow.Modflow.load('test')
-        >>> c = flopy.plot.SwiConcentration(model=m)
-        >>> conc = c.calc_conc(z, layer=0)
-
-        """
-        conc = np.zeros((self.__nlay, self.__nrow, self.__ncol), np.float)
-        
-        pct = {}
-        for isrf in range(self.__nsrf):
-            z = zeta[isrf]
-            pct[isrf] = (self.__botm[:-1, :, :] - z[:, :, :]) / self.__b[:, :, :]
-        for isrf in range(self.__nsrf):
-            p = pct[isrf]
-            if self.__istrat == 1:
-                conc[:, :, :] += self.__nu[isrf] * p[:, :, :]
-                if isrf+1 == self.__nsrf:
-                    conc[:, :, :] += self.__nu[isrf+1] * (1. - p[:, :, :])
-            #TODO linear option
-        if layer is None:
-            return conc
-        else:
-            return conc[layer, :, :]
-
-def shapefile_get_vertices(shp):
-    """
-    Get vertices for the features in a shapefile
-
-    Parameters
-    ----------
-    shp : string
-        Name of the shapefile to extract shapefile feature vertices.
-
-    Returns
-    -------
-    vertices : list
-        Vertices is a list with vertices for each feature in the shapefile. 
-        Individual feature vertices are x, y tuples and contained in a list.
-        A list with a single x, y tuple is returned for point shapefiles. A
-        list with multiple x, y tuples is returned for polyline and polygon
-        shapefiles.
-
-    Examples
-    --------
-
-    >>> import flopy
-    >>> fshp = 'myshapefile'
-    >>> lines = flopy.plot.plotutil.shapefile_get_vertices(fshp)
-    
-    """
-    try:
-        import shapefile
-    except:
-        s = 'Could not import shapefile.  Must install pyshp in order to plot shapefiles.'
-        raise Exception(s)
-    sf = shapefile.Reader(shp)
-    shapes = sf.shapes()
-    nshp = len(shapes)
-    vertices = []
-    for n in range(nshp):
-        st = shapes[n].shapeType
-        if st in [1, 8, 11, 21]:
-            #points
-            for p in shapes[n].points:
-                vertices.append([(p[0], p[1])])
-        elif st in [3, 13, 23]:
-            #line
-            line = []
-            for p in shapes[n].points:
-                line.append((p[0], p[1]))
-            line = np.array(line)
-            vertices.append(line)
-        elif st in [5, 25, 31]:
-            #polygons
-            pts = np.array(shapes[n].points)
-            prt = shapes[n].parts
-            par = list(prt) + [pts.shape[0]]
-            for pij in range(len(prt)):
-                vertices.append(pts[par[pij]:par[pij+1]])
-    return vertices
-    
-
-def shapefile_to_patch_collection(shp, radius=500.):
-    """
-    Create a patch collection from the shapes in a shapefile
-
-    Parameters
-    ----------
-    shp : string
-        Name of the shapefile to convert to a PatchCollection.
-    radius : float
-        Radius of circle for points in the shapefile.  (Default is 500.)
-
-    """
-    try:
-        import shapefile
-    except:
-        s = 'Could not import shapefile.  Must install pyshp in order to plot shapefiles.'
-        raise Exception(s)
-    from matplotlib.patches import Polygon, Circle, Path, PathPatch
-    from matplotlib.collections import PatchCollection
-    sf = shapefile.Reader(shp)
-    shapes = sf.shapes()
-    nshp = len(shapes)
-    ptchs = []
-    for n in range(nshp):
-        st = shapes[n].shapeType
-        if st in [1, 8, 11, 21]:
-            #points
-            for p in shapes[n].points:
-                ptchs.append(Circle( (p[0], p[1]), radius=radius))
-        elif st in [3, 13, 23]:
-            #line
-            vertices = []
-            for p in shapes[n].points:
-                vertices.append([p[0], p[1]])
-            vertices = np.array(vertices)
-            path = Path(vertices)
-            ptchs.append(PathPatch(path, fill=False))
-        elif st in [5, 25, 31]:
-            #polygons
-            pts = np.array(shapes[n].points)
-            prt = shapes[n].parts
-            par = list(prt) + [pts.shape[0]]
-            for pij in range(len(prt)):
-                ptchs.append(Polygon(pts[par[pij]:par[pij+1]]))
-    pc = PatchCollection(ptchs)
-    return pc
-
-def plot_shapefile(shp, ax=None, radius=500., cmap='Dark2',
-                   edgecolor='scaled', facecolor='scaled', **kwargs):
-    """
-    Generic function for plotting a shapefile.
-
-    Parameters
-    ----------
-    shp : string
-        Name of the shapefile to plot.
-    radius : float
-        Radius of circle for points.  (Default is 500.)
-    linewidth : float
-        Width of all lines. (default is 1)
-    cmap : string
-        Name of colormap to use for polygon shading (default is 'Dark2')
-    edgecolor : string
-        Color name.  (Default is 'scaled' to scale the edge colors.)
-    facecolor : string
-        Color name.  (Default is 'scaled' to scale the face colors.)
-    kwargs : dictionary
-        Keyword arguments that are passed to PatchCollection.set(**kwargs).
-        Some common kwargs would be 'linewidths', 'linestyles', 'alpha', etc.
-
-    Returns
-    -------
-    pc : matplotlib.collections.PatchCollection
-
-    Examples
-    --------
-
-    """
-
-    try:
-        import shapefile
-    except:
-        s = 'Could not import shapefile.  Must install pyshp in order to plot shapefiles.'
-        raise Exception(s)
-    import numpy as np
-    import matplotlib.pyplot as plt
-
-    if ax is None:
-        ax = plt.gca()
-    cm = plt.get_cmap(cmap)
-    pc = shapefile_to_patch_collection(shp, radius=radius)
-    nshp = len(pc.get_paths())
-    cccol = cm(1. * np.arange(nshp) / nshp)
-    if facecolor == 'scaled':
-        pc.set_facecolor(cccol)
-    else:
-        pc.set_facecolor(facecolor)
-    if edgecolor == 'scaled':
-        pc.set_edgecolor(cccol)
-    else:
-        pc.set_edgecolor(edgecolor)
-    pc.set(**kwargs)
-    ax.add_collection(pc)
-    return pc
-
-def saturated_thickness(head, top, botm, laytyp, mask_values=None):
-    """
-    Calculate the saturated thickness.
-
-    Parameters
-    ----------
-    head : numpy.ndarray
-        head array
-    top : numpy.ndarray
-        top array of shape (nrow, ncol)
-    botm : numpy.ndarray
-        botm array of shape (nlay, nrow, ncol)
-    laytyp : numpy.ndarray
-        confined (0) or convertible (1) of shape (nlay)
-    mask_values : list of floats
-        If head is one of these values, then set sat to top - bot
-
-    Returns
-    -------
-    sat_thk : numpy.ndarray
-        Saturated thickness of shape (nlay, nrow, ncol).
-
-    """
-    nlay, nrow, ncol = head.shape
-    sat_thk = np.empty(head.shape, dtype=head.dtype)
-    for k in range(nlay):
-        if k == 0:
-            t = top
-        else:
-            t = botm[k-1, :, :]
-        sat_thk[k, :, :] = t - botm[k, :, :]
-    for k in range(nlay):
-        if laytyp[k] != 0:
-            dh = np.zeros((nrow, ncol), dtype=head.dtype)
-            s = sat_thk[k, :, :]
-
-            for mv in mask_values:
-                idx = (head[k, :, :] == mv)
-                dh[idx] = s[idx]
-
-            if k == 0:
-                t = top
-            else:
-                t = botm[k-1, :, :]
-            t = np.where(head[k, :, :] > t, t, head[k, :, :])
-            dh = np.where(dh == 0, t - botm[k, :, :], dh)
-            sat_thk[k, :, :] = dh[:, :]
-    return sat_thk
-
-
-def centered_specific_discharge(Qx, Qy, Qz, delr, delc, sat_thk):
-    """
-    Using the MODFLOW discharge, calculate the cell centered specific discharge
-    by dividing by the flow width and then averaging to the cell center.
-
-    Parameters
-    ----------
-    Qx : numpy.ndarray
-        MODFLOW 'flow right face'
-    Qy : numpy.ndarray
-        MODFLOW 'flow front face'.  The sign on this array will be flipped
-        by this function so that the y axis is positive to north.
-    Qz : numpy.ndarray
-        MODFLOW 'flow lower face'.  The sign on this array will be flipped by
-        this function so that the z axis is positive in the upward direction.
-    delr : numpy.ndarray
-        MODFLOW delr array
-    delc : numpy.ndarray
-        MODFLOW delc array
-    sat_thk : numpy.ndarray
-        Saturated thickness for each cell
-
-    Returns
-    -------
-    (qx, qy, qz) : tuple of numpy.ndarrays
-        Specific discharge arrays that have been interpolated to cell centers.
-
-    """
-    qx = None
-    qy = None
-    qz = None
-
-    if Qx is not None:
-
-        nlay, nrow, ncol = Qx.shape
-        qx = np.zeros(Qx.shape, dtype=Qx.dtype)
-
-        for k in range(nlay):
-            for j in range(ncol-1):
-                area = delc[:] * 0.5 * (sat_thk[k, :, j] + sat_thk[k, :, j + 1])
-                qx[k, :, j] = Qx[k, :, j] / area
-
-        qx[:, :, 1:] = 0.5 * (qx[:, :, 0:ncol-1] + qx[:, :, 1:ncol])
-        qx[:, :, 0] = 0.5 * qx[:, :, 0]
-
-    if Qy is not None:
-
-        nlay, nrow, ncol = Qy.shape
-        qy = np.zeros(Qy.shape, dtype=Qy.dtype)
-
-        for k in range(nlay):
-            for i in range(nrow-1):
-                area = delr[:] * 0.5 * (sat_thk[k, i, :] + sat_thk[k, i + 1, :])
-                qy[k, i, :] = Qy[k, i, :] / area
-
-        qy[:, 1:, :] = 0.5 * (qy[:, 0:nrow-1, :] + qy[:, 1:nrow, :])
-        qy[:, 0, :] = 0.5 * qy[:, 0, :]
-        qy = -qy
-
-
-    if Qz is not None:
-        qz = np.zeros(Qz.shape, dtype=Qz.dtype)
-        dr = delr.reshape((1, delr.shape[0]))
-        dc = delc.reshape((delc.shape[0], 1))
-        area = dr * dc
-        for k in range(nlay):
-            qz[k, :, :] = qz[k, :, :] / area[:, :]
-        qz[1:, :, :] = 0.5 * (qz[0:nlay-1, :, :] + qz[1:nlay, :, :])
-        qz[0, :, :] = 0.5 * qz[0, :, :]
-        qz = -qz
-
-
-    return (qx, qy, qz)
-    
-
-
-def findrowcolumn(pt, xedge, yedge):
-    '''
-    Find the MODFLOW cell containing the x- and y- point provided.
-
-    Parameters
-    ----------
-    pt : list or tuple
-        A list or tuple containing a x- and y- coordinate
-    xedge : numpy.ndarray
-        x-coordinate of the edge of each MODFLOW column. xedge is dimensioned
-        to NCOL + 1. If xedge is not a numpy.ndarray it is converted to a
-        numpy.ndarray.
-    yedge : numpy.ndarray
-        y-coordinate of the edge of each MODFLOW row. yedge is dimensioned
-        to NROW + 1. If yedge is not a numpy.ndarray it is converted to a
-        numpy.ndarray.
-
-    Returns
-    -------
-    irow, jcol : int
-        Row and column location containing x- and y- point passed to function.
-
-    Examples
-    --------
-    >>> import flopy
-    >>> irow, jcol = flopy.plotutil.findrowcolumn(pt, xedge, yedge)
-
-    '''
-
-    #--make sure xedge and yedge are numpy arrays
-    if not isinstance(xedge, np.ndarray):
-        xedge = np.array(xedge)
-    if not isinstance(yedge, np.ndarray):
-        yedge = np.array(yedge)
-
-    #--find column
-    jcol = -100
-    for jdx, xmf in enumerate(xedge):
-        if xmf > pt[0]:
-            jcol = jdx - 1
-            break
-
-    #--find row
-    irow = -100
-    for jdx, ymf in enumerate(yedge):
-        if ymf < pt[1]:
-            irow = jdx - 1
-            break
-    return irow, jcol
-
-
-def line_intersect_grid(ptsin, xedge, yedge, returnvertices=False):
-    '''
-    Intersect a list of polyline vertices with a rectilinear MODFLOW
-    grid. Vertices at the intersection of the polyline with the grid
-    cell edges is returned. Optionally the original polyline vertices
-    are returned.
-
-    Parameters
-    ----------
-    ptsin : list
-        A list of x, y points defining the vertices of a polyline that will be
-        intersected with the rectilinear MODFLOW grid
-    xedge : numpy.ndarray
-        x-coordinate of the edge of each MODFLOW column. xedge is dimensioned
-        to NCOL + 1. If xedge is not a numpy.ndarray it is converted to a
-        numpy.ndarray.
-    yedge : numpy.ndarray
-        y-coordinate of the edge of each MODFLOW row. yedge is dimensioned
-        to NROW + 1. If yedge is not a numpy.ndarray it is converted to a
-        numpy.ndarray.
-    returnvertices: bool
-        Return the original polyline vertices in the list of numpy.ndarray
-        containing vertices resulting from intersection of the provided
-        polygon and the MODFLOW model grid if returnvertices=True.
-        (default is False).
-
-    Returns
-    -------
-    (x, y, dlen) : numpy.ndarray of tuples
-        numpy.ndarray of tuples containing the x, y, and segment length of the
-        intersection of the provided polyline with the rectilinear MODFLOW
-        grid.
-
-    Examples
-    --------
-    >>> import flopy
-    >>> ptsout = flopy.plotutil.line_intersect_grid(ptsin, xedge, yedge)
-
-    '''
-
-    small_value = 1.0e-1
-
-    #--make sure xedge and yedge are numpy arrays
-    if not isinstance(xedge, np.ndarray):
-        xedge = np.array(xedge)
-    if not isinstance(yedge, np.ndarray):
-        yedge = np.array(yedge)
-
-    #--build list of points along current line
-    pts = []
-    npts = len(ptsin)
-    dlen = 0.
-    for idx in range(1, npts):
-        x0 = ptsin[idx - 1][0]
-        x1 = ptsin[idx][0]
-        y0 = ptsin[idx - 1][1]
-        y1 = ptsin[idx][1]
-        a = x1 - x0
-        b = y1 - y0
-        c = math.sqrt(math.pow(a, 2.) + math.pow(b, 2.))
-        #--find cells with (x0, y0) and (x1, y1)
-        irow0, jcol0 = findrowcolumn((x0, y0), xedge, yedge)
-        irow1, jcol1 = findrowcolumn((x1, y1), xedge, yedge)
-        #--determine direction to go in the x- and y-directions
-        jx = 0
-        incx = abs(small_value * a / c)
-        iy = 0
-        incy = -abs(small_value * b / c)
-        if a == 0.:
-            incx = 0.
-        #--go to the right
-        elif a > 0.:
-            jx = 1
-            incx *= -1.
-        if b == 0.:
-            incy = 0.
-        #--go down
-        elif b < 0.:
-            iy = 1
-            incy *= -1.
-        #--process data
-        if irow0 >= 0 and jcol0 >= 0:
-            iadd = True
-            if idx > 1 and returnvertices: 
-                iadd = False
-            if iadd: 
-                pts.append((x0, y0, dlen))
-        icnt = 0
-        while True:
-            icnt += 1
-            dx = xedge[jcol0 + jx] - x0
-            dlx = 0.
-            if a != 0.:
-                dlx = c * dx / a
-            dy = yedge[irow0 + iy] - y0
-            dly = 0.
-            if b != 0.:
-                dly = c * dy / b
-            if dlx != 0. and dly != 0.:
-                if abs(dlx) < abs(dly):
-                    dy = dx * b / a
-                else:
-                    dx = dy * a / b
-            xt = x0 + dx + incx
-            yt = y0 + dy + incy
-            dl = math.sqrt(math.pow((xt - x0), 2.) + math.pow((yt - y0), 2.))
-            dlen += dl
-            if not returnvertices: 
-                pts.append((xt, yt, dlen))
-            x0, y0 = xt, yt
-            xt = x0 - 2. * incx
-            yt = y0 - 2. * incy
-            dl = math.sqrt(math.pow((xt - x0), 2.) + math.pow((yt - y0), 2.))
-            dlen += dl
-            x0, y0 = xt, yt
-            irow0, jcol0 = findrowcolumn((x0, y0), xedge, yedge)
-            if irow0 >= 0 and jcol0 >= 0:
-                if not returnvertices: 
-                    pts.append((xt, yt, dlen))
-            elif irow1 < 0 or jcol1 < 0:
-                dl = math.sqrt(math.pow((x1 - x0), 2.) + math.pow((y1 - y0), 2.))
-                dlen += dl
-                break
-            if irow0 == irow1 and jcol0 == jcol1:
-                dl = math.sqrt(math.pow((x1 - x0), 2.) + math.pow((y1 - y0), 2.))
-                dlen += dl
-                pts.append((x1, y1, dlen))
-                break
-    return np.array(pts)
-
-
-def cell_value_points(pts, xedge, yedge, vdata):
-    """
-    Intersect a list of polyline vertices with a rectilinear MODFLOW
-    grid. Vertices at the intersection of the polyline with the grid
-    cell edges is returned. Optionally the original polyline vertices
-    are returned.
-
-    Parameters
-    ----------
-    pts : list
-        A list of x, y points and polyline length to extract defining the
-        vertices of a polyline that
-    xedge : numpy.ndarray
-        x-coordinate of the edge of each MODFLOW column. The shape of xedge is
-        (NCOL + 1). If xedge is not a numpy.ndarray it is converted to a
-        numpy.ndarray.
-    yedge : numpy.ndarray
-        y-coordinate of the edge of each MODFLOW row. The shape of yedge is
-        (NROW + 1). If yedge is not a numpy.ndarray it is converted to a
-        numpy.ndarray.
-    vdata : numpy.ndarray
-        Data (i.e., head, hk, etc.) for a rectilinear MODFLOW model grid. The
-        shape of vdata is (NROW, NCOL). If vdata is not a numpy.ndarray it is
-        converted to a numpy.ndarray.
-
-    Returns
-    -------
-    vcell : numpy.ndarray
-        numpy.ndarray of of data values from the vdata numpy.ndarray at x- and
-        y-coordinate locations in pts.
-
-    Examples
-    --------
-    >>> import flopy
-    >>> vcell = flopy.plotutil.cell_value_points(xpts, xedge, yedge, head[0, :, :])
-
-    """
-
-    #--make sure xedge and yedge are numpy arrays
-    if not isinstance(xedge, np.ndarray):
-        xedge = np.array(xedge)
-    if not isinstance(yedge, np.ndarray):
-        yedge = np.array(yedge)
-    if not isinstance(vdata, np.ndarray):
-        vdata = np.array(vdata)
-
-    vcell = []
-    for idx, [xt, yt, dlen] in enumerate(pts):
-        #--find the modflow cell containing point
-        irow, jcol = findrowcolumn((xt, yt), xedge, yedge)
-        if irow >= 0 and jcol >= 0:
-            if np.isnan(vdata[irow, jcol]):
-                vcell.append(np.nan)
-            else:
-                v = np.asarray(vdata[irow, jcol])
-                vcell.append(v) 
-
-    return np.array(vcell)
-
-
-
-cm_data = [[ 0.26700401,  0.00487433,  0.32941519],
-       [ 0.26851048,  0.00960483,  0.33542652],
-       [ 0.26994384,  0.01462494,  0.34137895],
-       [ 0.27130489,  0.01994186,  0.34726862],
-       [ 0.27259384,  0.02556309,  0.35309303],
-       [ 0.27380934,  0.03149748,  0.35885256],
-       [ 0.27495242,  0.03775181,  0.36454323],
-       [ 0.27602238,  0.04416723,  0.37016418],
-       [ 0.2770184 ,  0.05034437,  0.37571452],
-       [ 0.27794143,  0.05632444,  0.38119074],
-       [ 0.27879067,  0.06214536,  0.38659204],
-       [ 0.2795655 ,  0.06783587,  0.39191723],
-       [ 0.28026658,  0.07341724,  0.39716349],
-       [ 0.28089358,  0.07890703,  0.40232944],
-       [ 0.28144581,  0.0843197 ,  0.40741404],
-       [ 0.28192358,  0.08966622,  0.41241521],
-       [ 0.28232739,  0.09495545,  0.41733086],
-       [ 0.28265633,  0.10019576,  0.42216032],
-       [ 0.28291049,  0.10539345,  0.42690202],
-       [ 0.28309095,  0.11055307,  0.43155375],
-       [ 0.28319704,  0.11567966,  0.43611482],
-       [ 0.28322882,  0.12077701,  0.44058404],
-       [ 0.28318684,  0.12584799,  0.44496   ],
-       [ 0.283072  ,  0.13089477,  0.44924127],
-       [ 0.28288389,  0.13592005,  0.45342734],
-       [ 0.28262297,  0.14092556,  0.45751726],
-       [ 0.28229037,  0.14591233,  0.46150995],
-       [ 0.28188676,  0.15088147,  0.46540474],
-       [ 0.28141228,  0.15583425,  0.46920128],
-       [ 0.28086773,  0.16077132,  0.47289909],
-       [ 0.28025468,  0.16569272,  0.47649762],
-       [ 0.27957399,  0.17059884,  0.47999675],
-       [ 0.27882618,  0.1754902 ,  0.48339654],
-       [ 0.27801236,  0.18036684,  0.48669702],
-       [ 0.27713437,  0.18522836,  0.48989831],
-       [ 0.27619376,  0.19007447,  0.49300074],
-       [ 0.27519116,  0.1949054 ,  0.49600488],
-       [ 0.27412802,  0.19972086,  0.49891131],
-       [ 0.27300596,  0.20452049,  0.50172076],
-       [ 0.27182812,  0.20930306,  0.50443413],
-       [ 0.27059473,  0.21406899,  0.50705243],
-       [ 0.26930756,  0.21881782,  0.50957678],
-       [ 0.26796846,  0.22354911,  0.5120084 ],
-       [ 0.26657984,  0.2282621 ,  0.5143487 ],
-       [ 0.2651445 ,  0.23295593,  0.5165993 ],
-       [ 0.2636632 ,  0.23763078,  0.51876163],
-       [ 0.26213801,  0.24228619,  0.52083736],
-       [ 0.26057103,  0.2469217 ,  0.52282822],
-       [ 0.25896451,  0.25153685,  0.52473609],
-       [ 0.25732244,  0.2561304 ,  0.52656332],
-       [ 0.25564519,  0.26070284,  0.52831152],
-       [ 0.25393498,  0.26525384,  0.52998273],
-       [ 0.25219404,  0.26978306,  0.53157905],
-       [ 0.25042462,  0.27429024,  0.53310261],
-       [ 0.24862899,  0.27877509,  0.53455561],
-       [ 0.2468114 ,  0.28323662,  0.53594093],
-       [ 0.24497208,  0.28767547,  0.53726018],
-       [ 0.24311324,  0.29209154,  0.53851561],
-       [ 0.24123708,  0.29648471,  0.53970946],
-       [ 0.23934575,  0.30085494,  0.54084398],
-       [ 0.23744138,  0.30520222,  0.5419214 ],
-       [ 0.23552606,  0.30952657,  0.54294396],
-       [ 0.23360277,  0.31382773,  0.54391424],
-       [ 0.2316735 ,  0.3181058 ,  0.54483444],
-       [ 0.22973926,  0.32236127,  0.54570633],
-       [ 0.22780192,  0.32659432,  0.546532  ],
-       [ 0.2258633 ,  0.33080515,  0.54731353],
-       [ 0.22392515,  0.334994  ,  0.54805291],
-       [ 0.22198915,  0.33916114,  0.54875211],
-       [ 0.22005691,  0.34330688,  0.54941304],
-       [ 0.21812995,  0.34743154,  0.55003755],
-       [ 0.21620971,  0.35153548,  0.55062743],
-       [ 0.21429757,  0.35561907,  0.5511844 ],
-       [ 0.21239477,  0.35968273,  0.55171011],
-       [ 0.2105031 ,  0.36372671,  0.55220646],
-       [ 0.20862342,  0.36775151,  0.55267486],
-       [ 0.20675628,  0.37175775,  0.55311653],
-       [ 0.20490257,  0.37574589,  0.55353282],
-       [ 0.20306309,  0.37971644,  0.55392505],
-       [ 0.20123854,  0.38366989,  0.55429441],
-       [ 0.1994295 ,  0.38760678,  0.55464205],
-       [ 0.1976365 ,  0.39152762,  0.55496905],
-       [ 0.19585993,  0.39543297,  0.55527637],
-       [ 0.19410009,  0.39932336,  0.55556494],
-       [ 0.19235719,  0.40319934,  0.55583559],
-       [ 0.19063135,  0.40706148,  0.55608907],
-       [ 0.18892259,  0.41091033,  0.55632606],
-       [ 0.18723083,  0.41474645,  0.55654717],
-       [ 0.18555593,  0.4185704 ,  0.55675292],
-       [ 0.18389763,  0.42238275,  0.55694377],
-       [ 0.18225561,  0.42618405,  0.5571201 ],
-       [ 0.18062949,  0.42997486,  0.55728221],
-       [ 0.17901879,  0.43375572,  0.55743035],
-       [ 0.17742298,  0.4375272 ,  0.55756466],
-       [ 0.17584148,  0.44128981,  0.55768526],
-       [ 0.17427363,  0.4450441 ,  0.55779216],
-       [ 0.17271876,  0.4487906 ,  0.55788532],
-       [ 0.17117615,  0.4525298 ,  0.55796464],
-       [ 0.16964573,  0.45626209,  0.55803034],
-       [ 0.16812641,  0.45998802,  0.55808199],
-       [ 0.1666171 ,  0.46370813,  0.55811913],
-       [ 0.16511703,  0.4674229 ,  0.55814141],
-       [ 0.16362543,  0.47113278,  0.55814842],
-       [ 0.16214155,  0.47483821,  0.55813967],
-       [ 0.16066467,  0.47853961,  0.55811466],
-       [ 0.15919413,  0.4822374 ,  0.5580728 ],
-       [ 0.15772933,  0.48593197,  0.55801347],
-       [ 0.15626973,  0.4896237 ,  0.557936  ],
-       [ 0.15481488,  0.49331293,  0.55783967],
-       [ 0.15336445,  0.49700003,  0.55772371],
-       [ 0.1519182 ,  0.50068529,  0.55758733],
-       [ 0.15047605,  0.50436904,  0.55742968],
-       [ 0.14903918,  0.50805136,  0.5572505 ],
-       [ 0.14760731,  0.51173263,  0.55704861],
-       [ 0.14618026,  0.51541316,  0.55682271],
-       [ 0.14475863,  0.51909319,  0.55657181],
-       [ 0.14334327,  0.52277292,  0.55629491],
-       [ 0.14193527,  0.52645254,  0.55599097],
-       [ 0.14053599,  0.53013219,  0.55565893],
-       [ 0.13914708,  0.53381201,  0.55529773],
-       [ 0.13777048,  0.53749213,  0.55490625],
-       [ 0.1364085 ,  0.54117264,  0.55448339],
-       [ 0.13506561,  0.54485335,  0.55402906],
-       [ 0.13374299,  0.54853458,  0.55354108],
-       [ 0.13244401,  0.55221637,  0.55301828],
-       [ 0.13117249,  0.55589872,  0.55245948],
-       [ 0.1299327 ,  0.55958162,  0.55186354],
-       [ 0.12872938,  0.56326503,  0.55122927],
-       [ 0.12756771,  0.56694891,  0.55055551],
-       [ 0.12645338,  0.57063316,  0.5498411 ],
-       [ 0.12539383,  0.57431754,  0.54908564],
-       [ 0.12439474,  0.57800205,  0.5482874 ],
-       [ 0.12346281,  0.58168661,  0.54744498],
-       [ 0.12260562,  0.58537105,  0.54655722],
-       [ 0.12183122,  0.58905521,  0.54562298],
-       [ 0.12114807,  0.59273889,  0.54464114],
-       [ 0.12056501,  0.59642187,  0.54361058],
-       [ 0.12009154,  0.60010387,  0.54253043],
-       [ 0.11973756,  0.60378459,  0.54139999],
-       [ 0.11951163,  0.60746388,  0.54021751],
-       [ 0.11942341,  0.61114146,  0.53898192],
-       [ 0.11948255,  0.61481702,  0.53769219],
-       [ 0.11969858,  0.61849025,  0.53634733],
-       [ 0.12008079,  0.62216081,  0.53494633],
-       [ 0.12063824,  0.62582833,  0.53348834],
-       [ 0.12137972,  0.62949242,  0.53197275],
-       [ 0.12231244,  0.63315277,  0.53039808],
-       [ 0.12344358,  0.63680899,  0.52876343],
-       [ 0.12477953,  0.64046069,  0.52706792],
-       [ 0.12632581,  0.64410744,  0.52531069],
-       [ 0.12808703,  0.64774881,  0.52349092],
-       [ 0.13006688,  0.65138436,  0.52160791],
-       [ 0.13226797,  0.65501363,  0.51966086],
-       [ 0.13469183,  0.65863619,  0.5176488 ],
-       [ 0.13733921,  0.66225157,  0.51557101],
-       [ 0.14020991,  0.66585927,  0.5134268 ],
-       [ 0.14330291,  0.66945881,  0.51121549],
-       [ 0.1466164 ,  0.67304968,  0.50893644],
-       [ 0.15014782,  0.67663139,  0.5065889 ],
-       [ 0.15389405,  0.68020343,  0.50417217],
-       [ 0.15785146,  0.68376525,  0.50168574],
-       [ 0.16201598,  0.68731632,  0.49912906],
-       [ 0.1663832 ,  0.69085611,  0.49650163],
-       [ 0.1709484 ,  0.69438405,  0.49380294],
-       [ 0.17570671,  0.6978996 ,  0.49103252],
-       [ 0.18065314,  0.70140222,  0.48818938],
-       [ 0.18578266,  0.70489133,  0.48527326],
-       [ 0.19109018,  0.70836635,  0.48228395],
-       [ 0.19657063,  0.71182668,  0.47922108],
-       [ 0.20221902,  0.71527175,  0.47608431],
-       [ 0.20803045,  0.71870095,  0.4728733 ],
-       [ 0.21400015,  0.72211371,  0.46958774],
-       [ 0.22012381,  0.72550945,  0.46622638],
-       [ 0.2263969 ,  0.72888753,  0.46278934],
-       [ 0.23281498,  0.73224735,  0.45927675],
-       [ 0.2393739 ,  0.73558828,  0.45568838],
-       [ 0.24606968,  0.73890972,  0.45202405],
-       [ 0.25289851,  0.74221104,  0.44828355],
-       [ 0.25985676,  0.74549162,  0.44446673],
-       [ 0.26694127,  0.74875084,  0.44057284],
-       [ 0.27414922,  0.75198807,  0.4366009 ],
-       [ 0.28147681,  0.75520266,  0.43255207],
-       [ 0.28892102,  0.75839399,  0.42842626],
-       [ 0.29647899,  0.76156142,  0.42422341],
-       [ 0.30414796,  0.76470433,  0.41994346],
-       [ 0.31192534,  0.76782207,  0.41558638],
-       [ 0.3198086 ,  0.77091403,  0.41115215],
-       [ 0.3277958 ,  0.77397953,  0.40664011],
-       [ 0.33588539,  0.7770179 ,  0.40204917],
-       [ 0.34407411,  0.78002855,  0.39738103],
-       [ 0.35235985,  0.78301086,  0.39263579],
-       [ 0.36074053,  0.78596419,  0.38781353],
-       [ 0.3692142 ,  0.78888793,  0.38291438],
-       [ 0.37777892,  0.79178146,  0.3779385 ],
-       [ 0.38643282,  0.79464415,  0.37288606],
-       [ 0.39517408,  0.79747541,  0.36775726],
-       [ 0.40400101,  0.80027461,  0.36255223],
-       [ 0.4129135 ,  0.80304099,  0.35726893],
-       [ 0.42190813,  0.80577412,  0.35191009],
-       [ 0.43098317,  0.80847343,  0.34647607],
-       [ 0.44013691,  0.81113836,  0.3409673 ],
-       [ 0.44936763,  0.81376835,  0.33538426],
-       [ 0.45867362,  0.81636288,  0.32972749],
-       [ 0.46805314,  0.81892143,  0.32399761],
-       [ 0.47750446,  0.82144351,  0.31819529],
-       [ 0.4870258 ,  0.82392862,  0.31232133],
-       [ 0.49661536,  0.82637633,  0.30637661],
-       [ 0.5062713 ,  0.82878621,  0.30036211],
-       [ 0.51599182,  0.83115784,  0.29427888],
-       [ 0.52577622,  0.83349064,  0.2881265 ],
-       [ 0.5356211 ,  0.83578452,  0.28190832],
-       [ 0.5455244 ,  0.83803918,  0.27562602],
-       [ 0.55548397,  0.84025437,  0.26928147],
-       [ 0.5654976 ,  0.8424299 ,  0.26287683],
-       [ 0.57556297,  0.84456561,  0.25641457],
-       [ 0.58567772,  0.84666139,  0.24989748],
-       [ 0.59583934,  0.84871722,  0.24332878],
-       [ 0.60604528,  0.8507331 ,  0.23671214],
-       [ 0.61629283,  0.85270912,  0.23005179],
-       [ 0.62657923,  0.85464543,  0.22335258],
-       [ 0.63690157,  0.85654226,  0.21662012],
-       [ 0.64725685,  0.85839991,  0.20986086],
-       [ 0.65764197,  0.86021878,  0.20308229],
-       [ 0.66805369,  0.86199932,  0.19629307],
-       [ 0.67848868,  0.86374211,  0.18950326],
-       [ 0.68894351,  0.86544779,  0.18272455],
-       [ 0.69941463,  0.86711711,  0.17597055],
-       [ 0.70989842,  0.86875092,  0.16925712],
-       [ 0.72039115,  0.87035015,  0.16260273],
-       [ 0.73088902,  0.87191584,  0.15602894],
-       [ 0.74138803,  0.87344918,  0.14956101],
-       [ 0.75188414,  0.87495143,  0.14322828],
-       [ 0.76237342,  0.87642392,  0.13706449],
-       [ 0.77285183,  0.87786808,  0.13110864],
-       [ 0.78331535,  0.87928545,  0.12540538],
-       [ 0.79375994,  0.88067763,  0.12000532],
-       [ 0.80418159,  0.88204632,  0.11496505],
-       [ 0.81457634,  0.88339329,  0.11034678],
-       [ 0.82494028,  0.88472036,  0.10621724],
-       [ 0.83526959,  0.88602943,  0.1026459 ],
-       [ 0.84556056,  0.88732243,  0.09970219],
-       [ 0.8558096 ,  0.88860134,  0.09745186],
-       [ 0.86601325,  0.88986815,  0.09595277],
-       [ 0.87616824,  0.89112487,  0.09525046],
-       [ 0.88627146,  0.89237353,  0.09537439],
-       [ 0.89632002,  0.89361614,  0.09633538],
-       [ 0.90631121,  0.89485467,  0.09812496],
-       [ 0.91624212,  0.89609127,  0.1007168 ],
-       [ 0.92610579,  0.89732977,  0.10407067],
-       [ 0.93590444,  0.8985704 ,  0.10813094],
-       [ 0.94563626,  0.899815  ,  0.11283773],
-       [ 0.95529972,  0.90106534,  0.11812832],
-       [ 0.96489353,  0.90232311,  0.12394051],
-       [ 0.97441665,  0.90358991,  0.13021494],
-       [ 0.98386829,  0.90486726,  0.13689671],
-       [ 0.99324789,  0.90615657,  0.1439362 ]]
-
-viridis = LinearSegmentedColormap.from_list(__file__, cm_data)
-
-
-
+"""
+Module to post-process MODFLOW binary output.  The module contains one
+important classes that can be accessed by the user.
+
+*  SwiConcentration (Process Zeta results to concentrations)
+
+"""
+import os
+import sys
+import math
+import numpy as np
+from matplotlib.colors import LinearSegmentedColormap
+
+
+bc_color_dict = {'default': 'black', 'WEL': 'red', 'DRN': 'yellow',
+                 'RIV': 'green', 'GHB': 'cyan', 'CHD': 'navy'}
+
+
+def _plot_array_helper(plotarray, sr, axes=None, 
+                       names=None, filenames=None, fignum=None,
+                       mflay=None, **kwargs):
+    try:
+        import matplotlib.pyplot as plt
+    except:
+        s = 'Could not import matplotlib.  Must install matplotlib ' +\
+            ' in order to plot LayerFile data.'
+        raise Exception(s)
+
+    import flopy.plot.map as map
+    
+
+    #--reshape 2d arrays to 3d for convenience
+    if len(plotarray.shape) == 2:
+        plotarray = plotarray.reshape((1, plotarray.shape[0],
+                                       plotarray.shape[1]))
+
+    #--parse keyword arguments
+    if 'figsize' in kwargs:
+        figsize = kwargs.pop('figsize')
+    else:
+        figsize = None
+
+    if 'masked_values' in kwargs:
+        masked_values = kwargs.pop('masked_values')
+    else:
+        masked_values = None
+
+    if 'pcolor' in kwargs:
+        pcolor = kwargs.pop('pcolor')
+    else:
+        pcolor = True
+
+    if 'contour' in kwargs:
+        contourdata = kwargs.pop('contour')
+    else:
+        contourdata = False
+
+    if 'clabel' in kwargs:
+        clabel = kwargs.pop('clabel')
+    else:
+        clabel = False
+
+    if 'colorbar' in kwargs:
+        cb = kwargs.pop('colorbar')
+    else:
+        cb = False
+
+    if 'grid' in kwargs:
+        grid = kwargs.pop('grid')
+    else:
+        grid = False
+
+    if 'levels' in kwargs:
+        levels = kwargs.pop('levels')
+    else:
+        levels = None
+
+    if 'colors' in kwargs:
+        colors = kwargs.pop('colors')
+    else:
+        colors = 'black'
+    
+    if 'dpi' in kwargs:
+        dpi = kwargs.pop('dpi')
+    else:
+        dpi = None
+    
+    if 'fmt' in kwargs:
+        fmt = kwargs.pop('fmt')
+    else:
+        fmt = '%1.3f'
+    
+    if mflay is not None:
+        i0 = int(mflay)
+        if i0+1 >= plotarray.shape[0]:
+            i0 = plotarray.shape[0] - 1
+        i1 = i0 + 1
+    else:
+        i0 = 0
+        i1 = plotarray.shape[0]
+    
+    if names is not None:
+        if not isinstance(names, list):
+            names = [names]
+        assert len(names) == plotarray.shape[0]
+    
+    if filenames is not None:
+        if not isinstance(filenames, list):
+            filenames = [filenames]
+        assert len(filenames) == (i1 - i0)
+    
+    if fignum is not None:
+        if not isinstance(fignum, list):
+            fignum = [fignum]
+        assert len(fignum) == plotarray.shape[0]
+    else:
+        #fignum = np.arange(plotarray.shape[0])
+        fignum = np.arange(i0, i1)
+        
+    #show = True
+    if axes is not None:
+        if not isinstance(axes, list):
+            axes = [axes]
+        assert len(axes) == plotarray.shape[0]
+        #show = False
+    #--prepare some axis objects for use
+    else:
+        axes = []
+        #for k in range(plotarray.shape[0]):
+        for idx, k in enumerate(range(i0, i1)):
+            fig = plt.figure(figsize=figsize, num=fignum[idx])
+            ax = plt.subplot(1, 1, 1, aspect='equal')
+            if names is not None:
+                title = names[k]
+            else:
+                klay = k
+                if mflay is not None:
+                    klay = int(mflay)
+                title = '{} Layer {}'.format('data', klay+1)
+            ax.set_title(title)
+            axes.append(ax)
+   
+    cm = []
+    mm = map.ModelMap(ax=axes[0], sr=sr)
+    for idx, k in enumerate(range(i0, i1)):
+        #--check that there is atleast one cell that is not masked
+        count = plotarray[k].size - np.ma.getmask(plotarray[k]).sum()
+        if count == 0:
+            axes[k].text(0.5,0.5, "No Data", fontsize=12,
+                         ha="center", va="center")
+            axes[k].set_xticks([])
+            axes[k].set_yticks([])
+        else:
+            fig = plt.figure(num=fignum[idx])
+            if pcolor:
+                cm = mm.plot_array(plotarray[k], masked_values=masked_values,
+                                   ax=axes[idx], **kwargs)
+                if cb:
+                    plt.colorbar(cm, ax=axes[idx], shrink=0.5)
+
+            if contourdata:
+                cl = mm.contour_array(plotarray[k], masked_values=masked_values,
+                                      ax=axes[idx], colors=colors, levels=levels, **kwargs)
+                if clabel:
+                    axes[idx].clabel(cl, fmt=fmt,**kwargs)
+
+            if grid:
+                mm.plot_grid(ax=axes[idx])
+
+    if len(axes) == 1:
+        axes = axes[0]
+    
+    if filenames is not None:
+        #for k in range(plotarray.shape[0]):
+        for idx, k in enumerate(range(i0, i1)):
+            fig = plt.figure(num=fignum[idx])
+            fig.savefig(filenames[idx], dpi=dpi)
+            plt.close(fignum[idx])
+            print('    created...{}'.format(os.path.basename(filenames[idx])))
+        #--there will be nothing to return when done
+        axes = None
+    return axes
+
+
+def _plot_bc_helper(package, nlay, kper,
+                    axes=None, names=None, filenames=None, fignum=None,
+                    mflay=None, **kwargs):
+    try:
+        import matplotlib.pyplot as plt
+    except:
+        s = 'Could not import matplotlib.  Must install matplotlib ' +\
+            ' in order to plot boundary condition data.'
+        raise Exception(s)
+
+    import flopy.plot.map as map
+
+    #--reshape 2d arrays to 3d for convenience
+    ftype = package.name[0]
+
+    #--parse keyword arguments
+    if 'figsize' in kwargs:
+        figsize = kwargs.pop('figsize')
+    else:
+        figsize = None
+
+    if 'grid' in kwargs:
+        grid = kwargs.pop('grid')
+    else:
+        grid = False
+
+    if 'dpi' in kwargs:
+        dpi = kwargs.pop('dpi')
+    else:
+        dpi = None
+
+    if 'masked_values' in kwargs:
+        masked_values = kwargs.pop('masked_values ')
+    else:
+        masked_values = None
+
+    if mflay is not None:
+        i0 = int(mflay)
+        if i0+1 >= nlay:
+            i0 = nlay - 1
+        i1 = i0 + 1
+    else:
+        i0 = 0
+        i1 = nlay
+
+    if names is not None:
+        if not isinstance(names, list):
+            names = [names]
+        assert len(names) == nlay
+
+    if filenames is not None:
+        if not isinstance(filenames, list):
+            filenames = [filenames]
+        assert len(filenames) == (i1 - i0)
+
+    if fignum is not None:
+        if not isinstance(fignum, list):
+            fignum = [fignum]
+        assert len(fignum) == nlay
+    else:
+        fignum = np.arange(i0, i1)
+
+    if axes is not None:
+        if not isinstance(axes, list):
+            axes = [axes]
+        assert len(axes) == plotarray.shape[0]
+    #--prepare some axis objects for use
+    else:
+        axes = []
+        for idx, k in enumerate(range(i0, i1)):
+            fig = plt.figure(figsize=figsize, num=fignum[idx])
+            ax = plt.subplot(1, 1, 1, aspect='equal')
+            if names is not None:
+                title = names[k]
+            else:
+                klay = k
+                if mflay is not None:
+                    klay = int(mflay)
+                title = '{} Layer {}'.format('data', klay+1)
+            ax.set_title(title)
+            axes.append(ax)
+
+    #mm = map.ModelMap(ax=axes[0], model=package.parent)
+    for idx, k in enumerate(range(i0, i1)):
+        mm = map.ModelMap(ax=axes[idx], model=package.parent, layer=k)
+        fig = plt.figure(num=fignum[idx])
+        qm = mm.plot_bc(ftype=ftype, package=package, kper=kper, ax=axes[idx])
+
+        if grid:
+            mm.plot_grid(ax=axes[idx])
+
+    if len(axes) == 1:
+        axes = axes[0]
+
+    if filenames is not None:
+        for idx, k in enumerate(range(i0, i1)):
+            fig = plt.figure(num=fignum[idx])
+            fig.savefig(filenames[idx], dpi=dpi)
+            plt.close(fignum[idx])
+            print('    created...{}'.format(os.path.basename(filenames[idx])))
+        #--there will be nothing to return when done
+        axes = None
+    return axes
+
+
+# def rotate(x, y, theta, xorigin=0., yorigin=0.):
+#     """
+#     Given x and y array-like values calculate the rotation about an
+#     arbitrary origin and then return the rotated coordinates.  theta is in
+#     radians.
+#
+#     """
+#     xrot = xorigin + np.cos(theta) * (x - xorigin) - np.sin(theta) * \
+#                                                      (y - yorigin)
+#     yrot = yorigin + np.sin(theta) * (x - xorigin) + np.cos(theta) * \
+#                                                      (y - yorigin)
+#     return xrot, yrot
+
+
+class SwiConcentration():
+    """
+    The binary_header class is a class to create headers for MODFLOW
+    binary files
+    """
+    def __init__(self, model=None, botm=None, istrat=1, nu=None):
+        if model is None:
+            if isinstance(botm, list):
+                botm = np.array(botm)
+            self.__botm = botm
+            if isinstance(nu, list):
+                nu = np.array(nu)
+            self.__nu = nu
+            self.__istrat = istrat
+            if istrat == 1:
+                self.__nsrf = self.nu.shape - 1
+            else:
+                self.__nsrf = self.nu.shape - 2
+        else:
+            try:
+                dis = model.get_package('DIS')
+            except:
+                sys.stdout.write('Error: DIS package not available.\n')
+            self.__botm = np.zeros((dis.nlay+1, dis.nrow, dis.ncol), np.float)
+            self.__botm[0, :, :] = dis.top.array
+            self.__botm[1:, :, :] = dis.botm.array
+            try:
+                swi = model.get_package('SWI2')
+                self.__nu = swi.nu.array
+                self.__istrat = swi.istrat
+                self.__nsrf = swi.nsrf
+            except:
+                sys.stdout.write('Error: SWI2 package not available...\n')
+        self.__nlay = self.__botm.shape[0] - 1
+        self.__nrow = self.__botm[0, :, :].shape[0]
+        self.__ncol = self.__botm[0, :, :].shape[1]
+        self.__b = self.__botm[0:-1, :, :] - self.__botm[1:, :, :] 
+     
+    def calc_conc(self, zeta, layer=None):
+        """
+        Calculate concentrations for a given time step using passed zeta.
+
+        Parameters
+        ----------
+        zeta : dictionary of numpy arrays
+            Dictionary of zeta results. zeta keys are zero-based zeta surfaces.
+        layer : int
+            Concentration will be calculated for the specified layer.  If layer 
+            is None, then the concentration will be calculated for all layers. 
+            (default is None).
+
+        Returns
+        -------
+        conc : numpy array
+            Calculated concentration.
+
+        Examples
+        --------
+
+        >>> import flopy
+        >>> m = flopy.modflow.Modflow.load('test')
+        >>> c = flopy.plot.SwiConcentration(model=m)
+        >>> conc = c.calc_conc(z, layer=0)
+
+        """
+        conc = np.zeros((self.__nlay, self.__nrow, self.__ncol), np.float)
+        
+        pct = {}
+        for isrf in range(self.__nsrf):
+            z = zeta[isrf]
+            pct[isrf] = (self.__botm[:-1, :, :] - z[:, :, :]) / self.__b[:, :, :]
+        for isrf in range(self.__nsrf):
+            p = pct[isrf]
+            if self.__istrat == 1:
+                conc[:, :, :] += self.__nu[isrf] * p[:, :, :]
+                if isrf+1 == self.__nsrf:
+                    conc[:, :, :] += self.__nu[isrf+1] * (1. - p[:, :, :])
+            #TODO linear option
+        if layer is None:
+            return conc
+        else:
+            return conc[layer, :, :]
+
+def shapefile_get_vertices(shp):
+    """
+    Get vertices for the features in a shapefile
+
+    Parameters
+    ----------
+    shp : string
+        Name of the shapefile to extract shapefile feature vertices.
+
+    Returns
+    -------
+    vertices : list
+        Vertices is a list with vertices for each feature in the shapefile. 
+        Individual feature vertices are x, y tuples and contained in a list.
+        A list with a single x, y tuple is returned for point shapefiles. A
+        list with multiple x, y tuples is returned for polyline and polygon
+        shapefiles.
+
+    Examples
+    --------
+
+    >>> import flopy
+    >>> fshp = 'myshapefile'
+    >>> lines = flopy.plot.plotutil.shapefile_get_vertices(fshp)
+    
+    """
+    try:
+        import shapefile
+    except:
+        s = 'Could not import shapefile.  Must install pyshp in order to plot shapefiles.'
+        raise Exception(s)
+    sf = shapefile.Reader(shp)
+    shapes = sf.shapes()
+    nshp = len(shapes)
+    vertices = []
+    for n in range(nshp):
+        st = shapes[n].shapeType
+        if st in [1, 8, 11, 21]:
+            #points
+            for p in shapes[n].points:
+                vertices.append([(p[0], p[1])])
+        elif st in [3, 13, 23]:
+            #line
+            line = []
+            for p in shapes[n].points:
+                line.append((p[0], p[1]))
+            line = np.array(line)
+            vertices.append(line)
+        elif st in [5, 25, 31]:
+            #polygons
+            pts = np.array(shapes[n].points)
+            prt = shapes[n].parts
+            par = list(prt) + [pts.shape[0]]
+            for pij in range(len(prt)):
+                vertices.append(pts[par[pij]:par[pij+1]])
+    return vertices
+    
+
+def shapefile_to_patch_collection(shp, radius=500.):
+    """
+    Create a patch collection from the shapes in a shapefile
+
+    Parameters
+    ----------
+    shp : string
+        Name of the shapefile to convert to a PatchCollection.
+    radius : float
+        Radius of circle for points in the shapefile.  (Default is 500.)
+
+    """
+    try:
+        import shapefile
+    except:
+        s = 'Could not import shapefile.  Must install pyshp in order to plot shapefiles.'
+        raise Exception(s)
+    from matplotlib.patches import Polygon, Circle, Path, PathPatch
+    from matplotlib.collections import PatchCollection
+    sf = shapefile.Reader(shp)
+    shapes = sf.shapes()
+    nshp = len(shapes)
+    ptchs = []
+    for n in range(nshp):
+        st = shapes[n].shapeType
+        if st in [1, 8, 11, 21]:
+            #points
+            for p in shapes[n].points:
+                ptchs.append(Circle( (p[0], p[1]), radius=radius))
+        elif st in [3, 13, 23]:
+            #line
+            vertices = []
+            for p in shapes[n].points:
+                vertices.append([p[0], p[1]])
+            vertices = np.array(vertices)
+            path = Path(vertices)
+            ptchs.append(PathPatch(path, fill=False))
+        elif st in [5, 25, 31]:
+            #polygons
+            pts = np.array(shapes[n].points)
+            prt = shapes[n].parts
+            par = list(prt) + [pts.shape[0]]
+            for pij in range(len(prt)):
+                ptchs.append(Polygon(pts[par[pij]:par[pij+1]]))
+    pc = PatchCollection(ptchs)
+    return pc
+
+def plot_shapefile(shp, ax=None, radius=500., cmap='Dark2',
+                   edgecolor='scaled', facecolor='scaled', **kwargs):
+    """
+    Generic function for plotting a shapefile.
+
+    Parameters
+    ----------
+    shp : string
+        Name of the shapefile to plot.
+    radius : float
+        Radius of circle for points.  (Default is 500.)
+    linewidth : float
+        Width of all lines. (default is 1)
+    cmap : string
+        Name of colormap to use for polygon shading (default is 'Dark2')
+    edgecolor : string
+        Color name.  (Default is 'scaled' to scale the edge colors.)
+    facecolor : string
+        Color name.  (Default is 'scaled' to scale the face colors.)
+    kwargs : dictionary
+        Keyword arguments that are passed to PatchCollection.set(**kwargs).
+        Some common kwargs would be 'linewidths', 'linestyles', 'alpha', etc.
+
+    Returns
+    -------
+    pc : matplotlib.collections.PatchCollection
+
+    Examples
+    --------
+
+    """
+
+    try:
+        import shapefile
+    except:
+        s = 'Could not import shapefile.  Must install pyshp in order to plot shapefiles.'
+        raise Exception(s)
+    import numpy as np
+    import matplotlib.pyplot as plt
+
+    if ax is None:
+        ax = plt.gca()
+    cm = plt.get_cmap(cmap)
+    pc = shapefile_to_patch_collection(shp, radius=radius)
+    nshp = len(pc.get_paths())
+    cccol = cm(1. * np.arange(nshp) / nshp)
+    if facecolor == 'scaled':
+        pc.set_facecolor(cccol)
+    else:
+        pc.set_facecolor(facecolor)
+    if edgecolor == 'scaled':
+        pc.set_edgecolor(cccol)
+    else:
+        pc.set_edgecolor(edgecolor)
+    pc.set(**kwargs)
+    ax.add_collection(pc)
+    return pc
+
+def saturated_thickness(head, top, botm, laytyp, mask_values=None):
+    """
+    Calculate the saturated thickness.
+
+    Parameters
+    ----------
+    head : numpy.ndarray
+        head array
+    top : numpy.ndarray
+        top array of shape (nrow, ncol)
+    botm : numpy.ndarray
+        botm array of shape (nlay, nrow, ncol)
+    laytyp : numpy.ndarray
+        confined (0) or convertible (1) of shape (nlay)
+    mask_values : list of floats
+        If head is one of these values, then set sat to top - bot
+
+    Returns
+    -------
+    sat_thk : numpy.ndarray
+        Saturated thickness of shape (nlay, nrow, ncol).
+
+    """
+    nlay, nrow, ncol = head.shape
+    sat_thk = np.empty(head.shape, dtype=head.dtype)
+    for k in range(nlay):
+        if k == 0:
+            t = top
+        else:
+            t = botm[k-1, :, :]
+        sat_thk[k, :, :] = t - botm[k, :, :]
+    for k in range(nlay):
+        if laytyp[k] != 0:
+            dh = np.zeros((nrow, ncol), dtype=head.dtype)
+            s = sat_thk[k, :, :]
+
+            for mv in mask_values:
+                idx = (head[k, :, :] == mv)
+                dh[idx] = s[idx]
+
+            if k == 0:
+                t = top
+            else:
+                t = botm[k-1, :, :]
+            t = np.where(head[k, :, :] > t, t, head[k, :, :])
+            dh = np.where(dh == 0, t - botm[k, :, :], dh)
+            sat_thk[k, :, :] = dh[:, :]
+    return sat_thk
+
+
+def centered_specific_discharge(Qx, Qy, Qz, delr, delc, sat_thk):
+    """
+    Using the MODFLOW discharge, calculate the cell centered specific discharge
+    by dividing by the flow width and then averaging to the cell center.
+
+    Parameters
+    ----------
+    Qx : numpy.ndarray
+        MODFLOW 'flow right face'
+    Qy : numpy.ndarray
+        MODFLOW 'flow front face'.  The sign on this array will be flipped
+        by this function so that the y axis is positive to north.
+    Qz : numpy.ndarray
+        MODFLOW 'flow lower face'.  The sign on this array will be flipped by
+        this function so that the z axis is positive in the upward direction.
+    delr : numpy.ndarray
+        MODFLOW delr array
+    delc : numpy.ndarray
+        MODFLOW delc array
+    sat_thk : numpy.ndarray
+        Saturated thickness for each cell
+
+    Returns
+    -------
+    (qx, qy, qz) : tuple of numpy.ndarrays
+        Specific discharge arrays that have been interpolated to cell centers.
+
+    """
+    qx = None
+    qy = None
+    qz = None
+
+    if Qx is not None:
+
+        nlay, nrow, ncol = Qx.shape
+        qx = np.zeros(Qx.shape, dtype=Qx.dtype)
+
+        for k in range(nlay):
+            for j in range(ncol-1):
+                area = delc[:] * 0.5 * (sat_thk[k, :, j] + sat_thk[k, :, j + 1])
+                qx[k, :, j] = Qx[k, :, j] / area
+
+        qx[:, :, 1:] = 0.5 * (qx[:, :, 0:ncol-1] + qx[:, :, 1:ncol])
+        qx[:, :, 0] = 0.5 * qx[:, :, 0]
+
+    if Qy is not None:
+
+        nlay, nrow, ncol = Qy.shape
+        qy = np.zeros(Qy.shape, dtype=Qy.dtype)
+
+        for k in range(nlay):
+            for i in range(nrow-1):
+                area = delr[:] * 0.5 * (sat_thk[k, i, :] + sat_thk[k, i + 1, :])
+                qy[k, i, :] = Qy[k, i, :] / area
+
+        qy[:, 1:, :] = 0.5 * (qy[:, 0:nrow-1, :] + qy[:, 1:nrow, :])
+        qy[:, 0, :] = 0.5 * qy[:, 0, :]
+        qy = -qy
+
+
+    if Qz is not None:
+        qz = np.zeros(Qz.shape, dtype=Qz.dtype)
+        dr = delr.reshape((1, delr.shape[0]))
+        dc = delc.reshape((delc.shape[0], 1))
+        area = dr * dc
+        for k in range(nlay):
+            qz[k, :, :] = qz[k, :, :] / area[:, :]
+        qz[1:, :, :] = 0.5 * (qz[0:nlay-1, :, :] + qz[1:nlay, :, :])
+        qz[0, :, :] = 0.5 * qz[0, :, :]
+        qz = -qz
+
+
+    return (qx, qy, qz)
+    
+
+
+def findrowcolumn(pt, xedge, yedge):
+    '''
+    Find the MODFLOW cell containing the x- and y- point provided.
+
+    Parameters
+    ----------
+    pt : list or tuple
+        A list or tuple containing a x- and y- coordinate
+    xedge : numpy.ndarray
+        x-coordinate of the edge of each MODFLOW column. xedge is dimensioned
+        to NCOL + 1. If xedge is not a numpy.ndarray it is converted to a
+        numpy.ndarray.
+    yedge : numpy.ndarray
+        y-coordinate of the edge of each MODFLOW row. yedge is dimensioned
+        to NROW + 1. If yedge is not a numpy.ndarray it is converted to a
+        numpy.ndarray.
+
+    Returns
+    -------
+    irow, jcol : int
+        Row and column location containing x- and y- point passed to function.
+
+    Examples
+    --------
+    >>> import flopy
+    >>> irow, jcol = flopy.plotutil.findrowcolumn(pt, xedge, yedge)
+
+    '''
+
+    #--make sure xedge and yedge are numpy arrays
+    if not isinstance(xedge, np.ndarray):
+        xedge = np.array(xedge)
+    if not isinstance(yedge, np.ndarray):
+        yedge = np.array(yedge)
+
+    #--find column
+    jcol = -100
+    for jdx, xmf in enumerate(xedge):
+        if xmf > pt[0]:
+            jcol = jdx - 1
+            break
+
+    #--find row
+    irow = -100
+    for jdx, ymf in enumerate(yedge):
+        if ymf < pt[1]:
+            irow = jdx - 1
+            break
+    return irow, jcol
+
+
+def line_intersect_grid(ptsin, xedge, yedge, returnvertices=False):
+    '''
+    Intersect a list of polyline vertices with a rectilinear MODFLOW
+    grid. Vertices at the intersection of the polyline with the grid
+    cell edges is returned. Optionally the original polyline vertices
+    are returned.
+
+    Parameters
+    ----------
+    ptsin : list
+        A list of x, y points defining the vertices of a polyline that will be
+        intersected with the rectilinear MODFLOW grid
+    xedge : numpy.ndarray
+        x-coordinate of the edge of each MODFLOW column. xedge is dimensioned
+        to NCOL + 1. If xedge is not a numpy.ndarray it is converted to a
+        numpy.ndarray.
+    yedge : numpy.ndarray
+        y-coordinate of the edge of each MODFLOW row. yedge is dimensioned
+        to NROW + 1. If yedge is not a numpy.ndarray it is converted to a
+        numpy.ndarray.
+    returnvertices: bool
+        Return the original polyline vertices in the list of numpy.ndarray
+        containing vertices resulting from intersection of the provided
+        polygon and the MODFLOW model grid if returnvertices=True.
+        (default is False).
+
+    Returns
+    -------
+    (x, y, dlen) : numpy.ndarray of tuples
+        numpy.ndarray of tuples containing the x, y, and segment length of the
+        intersection of the provided polyline with the rectilinear MODFLOW
+        grid.
+
+    Examples
+    --------
+    >>> import flopy
+    >>> ptsout = flopy.plotutil.line_intersect_grid(ptsin, xedge, yedge)
+
+    '''
+
+    small_value = 1.0e-1
+
+    #--make sure xedge and yedge are numpy arrays
+    if not isinstance(xedge, np.ndarray):
+        xedge = np.array(xedge)
+    if not isinstance(yedge, np.ndarray):
+        yedge = np.array(yedge)
+
+    #--build list of points along current line
+    pts = []
+    npts = len(ptsin)
+    dlen = 0.
+    for idx in range(1, npts):
+        x0 = ptsin[idx - 1][0]
+        x1 = ptsin[idx][0]
+        y0 = ptsin[idx - 1][1]
+        y1 = ptsin[idx][1]
+        a = x1 - x0
+        b = y1 - y0
+        c = math.sqrt(math.pow(a, 2.) + math.pow(b, 2.))
+        #--find cells with (x0, y0) and (x1, y1)
+        irow0, jcol0 = findrowcolumn((x0, y0), xedge, yedge)
+        irow1, jcol1 = findrowcolumn((x1, y1), xedge, yedge)
+        #--determine direction to go in the x- and y-directions
+        jx = 0
+        incx = abs(small_value * a / c)
+        iy = 0
+        incy = -abs(small_value * b / c)
+        if a == 0.:
+            incx = 0.
+        #--go to the right
+        elif a > 0.:
+            jx = 1
+            incx *= -1.
+        if b == 0.:
+            incy = 0.
+        #--go down
+        elif b < 0.:
+            iy = 1
+            incy *= -1.
+        #--process data
+        if irow0 >= 0 and jcol0 >= 0:
+            iadd = True
+            if idx > 1 and returnvertices: 
+                iadd = False
+            if iadd: 
+                pts.append((x0, y0, dlen))
+        icnt = 0
+        while True:
+            icnt += 1
+            dx = xedge[jcol0 + jx] - x0
+            dlx = 0.
+            if a != 0.:
+                dlx = c * dx / a
+            dy = yedge[irow0 + iy] - y0
+            dly = 0.
+            if b != 0.:
+                dly = c * dy / b
+            if dlx != 0. and dly != 0.:
+                if abs(dlx) < abs(dly):
+                    dy = dx * b / a
+                else:
+                    dx = dy * a / b
+            xt = x0 + dx + incx
+            yt = y0 + dy + incy
+            dl = math.sqrt(math.pow((xt - x0), 2.) + math.pow((yt - y0), 2.))
+            dlen += dl
+            if not returnvertices: 
+                pts.append((xt, yt, dlen))
+            x0, y0 = xt, yt
+            xt = x0 - 2. * incx
+            yt = y0 - 2. * incy
+            dl = math.sqrt(math.pow((xt - x0), 2.) + math.pow((yt - y0), 2.))
+            dlen += dl
+            x0, y0 = xt, yt
+            irow0, jcol0 = findrowcolumn((x0, y0), xedge, yedge)
+            if irow0 >= 0 and jcol0 >= 0:
+                if not returnvertices: 
+                    pts.append((xt, yt, dlen))
+            elif irow1 < 0 or jcol1 < 0:
+                dl = math.sqrt(math.pow((x1 - x0), 2.) + math.pow((y1 - y0), 2.))
+                dlen += dl
+                break
+            if irow0 == irow1 and jcol0 == jcol1:
+                dl = math.sqrt(math.pow((x1 - x0), 2.) + math.pow((y1 - y0), 2.))
+                dlen += dl
+                pts.append((x1, y1, dlen))
+                break
+    return np.array(pts)
+
+
+def cell_value_points(pts, xedge, yedge, vdata):
+    """
+    Intersect a list of polyline vertices with a rectilinear MODFLOW
+    grid. Vertices at the intersection of the polyline with the grid
+    cell edges is returned. Optionally the original polyline vertices
+    are returned.
+
+    Parameters
+    ----------
+    pts : list
+        A list of x, y points and polyline length to extract defining the
+        vertices of a polyline that
+    xedge : numpy.ndarray
+        x-coordinate of the edge of each MODFLOW column. The shape of xedge is
+        (NCOL + 1). If xedge is not a numpy.ndarray it is converted to a
+        numpy.ndarray.
+    yedge : numpy.ndarray
+        y-coordinate of the edge of each MODFLOW row. The shape of yedge is
+        (NROW + 1). If yedge is not a numpy.ndarray it is converted to a
+        numpy.ndarray.
+    vdata : numpy.ndarray
+        Data (i.e., head, hk, etc.) for a rectilinear MODFLOW model grid. The
+        shape of vdata is (NROW, NCOL). If vdata is not a numpy.ndarray it is
+        converted to a numpy.ndarray.
+
+    Returns
+    -------
+    vcell : numpy.ndarray
+        numpy.ndarray of of data values from the vdata numpy.ndarray at x- and
+        y-coordinate locations in pts.
+
+    Examples
+    --------
+    >>> import flopy
+    >>> vcell = flopy.plotutil.cell_value_points(xpts, xedge, yedge, head[0, :, :])
+
+    """
+
+    #--make sure xedge and yedge are numpy arrays
+    if not isinstance(xedge, np.ndarray):
+        xedge = np.array(xedge)
+    if not isinstance(yedge, np.ndarray):
+        yedge = np.array(yedge)
+    if not isinstance(vdata, np.ndarray):
+        vdata = np.array(vdata)
+
+    vcell = []
+    for idx, [xt, yt, dlen] in enumerate(pts):
+        #--find the modflow cell containing point
+        irow, jcol = findrowcolumn((xt, yt), xedge, yedge)
+        if irow >= 0 and jcol >= 0:
+            if np.isnan(vdata[irow, jcol]):
+                vcell.append(np.nan)
+            else:
+                v = np.asarray(vdata[irow, jcol])
+                vcell.append(v) 
+
+    return np.array(vcell)
+
+
+
+cm_data = [[ 0.26700401,  0.00487433,  0.32941519],
+       [ 0.26851048,  0.00960483,  0.33542652],
+       [ 0.26994384,  0.01462494,  0.34137895],
+       [ 0.27130489,  0.01994186,  0.34726862],
+       [ 0.27259384,  0.02556309,  0.35309303],
+       [ 0.27380934,  0.03149748,  0.35885256],
+       [ 0.27495242,  0.03775181,  0.36454323],
+       [ 0.27602238,  0.04416723,  0.37016418],
+       [ 0.2770184 ,  0.05034437,  0.37571452],
+       [ 0.27794143,  0.05632444,  0.38119074],
+       [ 0.27879067,  0.06214536,  0.38659204],
+       [ 0.2795655 ,  0.06783587,  0.39191723],
+       [ 0.28026658,  0.07341724,  0.39716349],
+       [ 0.28089358,  0.07890703,  0.40232944],
+       [ 0.28144581,  0.0843197 ,  0.40741404],
+       [ 0.28192358,  0.08966622,  0.41241521],
+       [ 0.28232739,  0.09495545,  0.41733086],
+       [ 0.28265633,  0.10019576,  0.42216032],
+       [ 0.28291049,  0.10539345,  0.42690202],
+       [ 0.28309095,  0.11055307,  0.43155375],
+       [ 0.28319704,  0.11567966,  0.43611482],
+       [ 0.28322882,  0.12077701,  0.44058404],
+       [ 0.28318684,  0.12584799,  0.44496   ],
+       [ 0.283072  ,  0.13089477,  0.44924127],
+       [ 0.28288389,  0.13592005,  0.45342734],
+       [ 0.28262297,  0.14092556,  0.45751726],
+       [ 0.28229037,  0.14591233,  0.46150995],
+       [ 0.28188676,  0.15088147,  0.46540474],
+       [ 0.28141228,  0.15583425,  0.46920128],
+       [ 0.28086773,  0.16077132,  0.47289909],
+       [ 0.28025468,  0.16569272,  0.47649762],
+       [ 0.27957399,  0.17059884,  0.47999675],
+       [ 0.27882618,  0.1754902 ,  0.48339654],
+       [ 0.27801236,  0.18036684,  0.48669702],
+       [ 0.27713437,  0.18522836,  0.48989831],
+       [ 0.27619376,  0.19007447,  0.49300074],
+       [ 0.27519116,  0.1949054 ,  0.49600488],
+       [ 0.27412802,  0.19972086,  0.49891131],
+       [ 0.27300596,  0.20452049,  0.50172076],
+       [ 0.27182812,  0.20930306,  0.50443413],
+       [ 0.27059473,  0.21406899,  0.50705243],
+       [ 0.26930756,  0.21881782,  0.50957678],
+       [ 0.26796846,  0.22354911,  0.5120084 ],
+       [ 0.26657984,  0.2282621 ,  0.5143487 ],
+       [ 0.2651445 ,  0.23295593,  0.5165993 ],
+       [ 0.2636632 ,  0.23763078,  0.51876163],
+       [ 0.26213801,  0.24228619,  0.52083736],
+       [ 0.26057103,  0.2469217 ,  0.52282822],
+       [ 0.25896451,  0.25153685,  0.52473609],
+       [ 0.25732244,  0.2561304 ,  0.52656332],
+       [ 0.25564519,  0.26070284,  0.52831152],
+       [ 0.25393498,  0.26525384,  0.52998273],
+       [ 0.25219404,  0.26978306,  0.53157905],
+       [ 0.25042462,  0.27429024,  0.53310261],
+       [ 0.24862899,  0.27877509,  0.53455561],
+       [ 0.2468114 ,  0.28323662,  0.53594093],
+       [ 0.24497208,  0.28767547,  0.53726018],
+       [ 0.24311324,  0.29209154,  0.53851561],
+       [ 0.24123708,  0.29648471,  0.53970946],
+       [ 0.23934575,  0.30085494,  0.54084398],
+       [ 0.23744138,  0.30520222,  0.5419214 ],
+       [ 0.23552606,  0.30952657,  0.54294396],
+       [ 0.23360277,  0.31382773,  0.54391424],
+       [ 0.2316735 ,  0.3181058 ,  0.54483444],
+       [ 0.22973926,  0.32236127,  0.54570633],
+       [ 0.22780192,  0.32659432,  0.546532  ],
+       [ 0.2258633 ,  0.33080515,  0.54731353],
+       [ 0.22392515,  0.334994  ,  0.54805291],
+       [ 0.22198915,  0.33916114,  0.54875211],
+       [ 0.22005691,  0.34330688,  0.54941304],
+       [ 0.21812995,  0.34743154,  0.55003755],
+       [ 0.21620971,  0.35153548,  0.55062743],
+       [ 0.21429757,  0.35561907,  0.5511844 ],
+       [ 0.21239477,  0.35968273,  0.55171011],
+       [ 0.2105031 ,  0.36372671,  0.55220646],
+       [ 0.20862342,  0.36775151,  0.55267486],
+       [ 0.20675628,  0.37175775,  0.55311653],
+       [ 0.20490257,  0.37574589,  0.55353282],
+       [ 0.20306309,  0.37971644,  0.55392505],
+       [ 0.20123854,  0.38366989,  0.55429441],
+       [ 0.1994295 ,  0.38760678,  0.55464205],
+       [ 0.1976365 ,  0.39152762,  0.55496905],
+       [ 0.19585993,  0.39543297,  0.55527637],
+       [ 0.19410009,  0.39932336,  0.55556494],
+       [ 0.19235719,  0.40319934,  0.55583559],
+       [ 0.19063135,  0.40706148,  0.55608907],
+       [ 0.18892259,  0.41091033,  0.55632606],
+       [ 0.18723083,  0.41474645,  0.55654717],
+       [ 0.18555593,  0.4185704 ,  0.55675292],
+       [ 0.18389763,  0.42238275,  0.55694377],
+       [ 0.18225561,  0.42618405,  0.5571201 ],
+       [ 0.18062949,  0.42997486,  0.55728221],
+       [ 0.17901879,  0.43375572,  0.55743035],
+       [ 0.17742298,  0.4375272 ,  0.55756466],
+       [ 0.17584148,  0.44128981,  0.55768526],
+       [ 0.17427363,  0.4450441 ,  0.55779216],
+       [ 0.17271876,  0.4487906 ,  0.55788532],
+       [ 0.17117615,  0.4525298 ,  0.55796464],
+       [ 0.16964573,  0.45626209,  0.55803034],
+       [ 0.16812641,  0.45998802,  0.55808199],
+       [ 0.1666171 ,  0.46370813,  0.55811913],
+       [ 0.16511703,  0.4674229 ,  0.55814141],
+       [ 0.16362543,  0.47113278,  0.55814842],
+       [ 0.16214155,  0.47483821,  0.55813967],
+       [ 0.16066467,  0.47853961,  0.55811466],
+       [ 0.15919413,  0.4822374 ,  0.5580728 ],
+       [ 0.15772933,  0.48593197,  0.55801347],
+       [ 0.15626973,  0.4896237 ,  0.557936  ],
+       [ 0.15481488,  0.49331293,  0.55783967],
+       [ 0.15336445,  0.49700003,  0.55772371],
+       [ 0.1519182 ,  0.50068529,  0.55758733],
+       [ 0.15047605,  0.50436904,  0.55742968],
+       [ 0.14903918,  0.50805136,  0.5572505 ],
+       [ 0.14760731,  0.51173263,  0.55704861],
+       [ 0.14618026,  0.51541316,  0.55682271],
+       [ 0.14475863,  0.51909319,  0.55657181],
+       [ 0.14334327,  0.52277292,  0.55629491],
+       [ 0.14193527,  0.52645254,  0.55599097],
+       [ 0.14053599,  0.53013219,  0.55565893],
+       [ 0.13914708,  0.53381201,  0.55529773],
+       [ 0.13777048,  0.53749213,  0.55490625],
+       [ 0.1364085 ,  0.54117264,  0.55448339],
+       [ 0.13506561,  0.54485335,  0.55402906],
+       [ 0.13374299,  0.54853458,  0.55354108],
+       [ 0.13244401,  0.55221637,  0.55301828],
+       [ 0.13117249,  0.55589872,  0.55245948],
+       [ 0.1299327 ,  0.55958162,  0.55186354],
+       [ 0.12872938,  0.56326503,  0.55122927],
+       [ 0.12756771,  0.56694891,  0.55055551],
+       [ 0.12645338,  0.57063316,  0.5498411 ],
+       [ 0.12539383,  0.57431754,  0.54908564],
+       [ 0.12439474,  0.57800205,  0.5482874 ],
+       [ 0.12346281,  0.58168661,  0.54744498],
+       [ 0.12260562,  0.58537105,  0.54655722],
+       [ 0.12183122,  0.58905521,  0.54562298],
+       [ 0.12114807,  0.59273889,  0.54464114],
+       [ 0.12056501,  0.59642187,  0.54361058],
+       [ 0.12009154,  0.60010387,  0.54253043],
+       [ 0.11973756,  0.60378459,  0.54139999],
+       [ 0.11951163,  0.60746388,  0.54021751],
+       [ 0.11942341,  0.61114146,  0.53898192],
+       [ 0.11948255,  0.61481702,  0.53769219],
+       [ 0.11969858,  0.61849025,  0.53634733],
+       [ 0.12008079,  0.62216081,  0.53494633],
+       [ 0.12063824,  0.62582833,  0.53348834],
+       [ 0.12137972,  0.62949242,  0.53197275],
+       [ 0.12231244,  0.63315277,  0.53039808],
+       [ 0.12344358,  0.63680899,  0.52876343],
+       [ 0.12477953,  0.64046069,  0.52706792],
+       [ 0.12632581,  0.64410744,  0.52531069],
+       [ 0.12808703,  0.64774881,  0.52349092],
+       [ 0.13006688,  0.65138436,  0.52160791],
+       [ 0.13226797,  0.65501363,  0.51966086],
+       [ 0.13469183,  0.65863619,  0.5176488 ],
+       [ 0.13733921,  0.66225157,  0.51557101],
+       [ 0.14020991,  0.66585927,  0.5134268 ],
+       [ 0.14330291,  0.66945881,  0.51121549],
+       [ 0.1466164 ,  0.67304968,  0.50893644],
+       [ 0.15014782,  0.67663139,  0.5065889 ],
+       [ 0.15389405,  0.68020343,  0.50417217],
+       [ 0.15785146,  0.68376525,  0.50168574],
+       [ 0.16201598,  0.68731632,  0.49912906],
+       [ 0.1663832 ,  0.69085611,  0.49650163],
+       [ 0.1709484 ,  0.69438405,  0.49380294],
+       [ 0.17570671,  0.6978996 ,  0.49103252],
+       [ 0.18065314,  0.70140222,  0.48818938],
+       [ 0.18578266,  0.70489133,  0.48527326],
+       [ 0.19109018,  0.70836635,  0.48228395],
+       [ 0.19657063,  0.71182668,  0.47922108],
+       [ 0.20221902,  0.71527175,  0.47608431],
+       [ 0.20803045,  0.71870095,  0.4728733 ],
+       [ 0.21400015,  0.72211371,  0.46958774],
+       [ 0.22012381,  0.72550945,  0.46622638],
+       [ 0.2263969 ,  0.72888753,  0.46278934],
+       [ 0.23281498,  0.73224735,  0.45927675],
+       [ 0.2393739 ,  0.73558828,  0.45568838],
+       [ 0.24606968,  0.73890972,  0.45202405],
+       [ 0.25289851,  0.74221104,  0.44828355],
+       [ 0.25985676,  0.74549162,  0.44446673],
+       [ 0.26694127,  0.74875084,  0.44057284],
+       [ 0.27414922,  0.75198807,  0.4366009 ],
+       [ 0.28147681,  0.75520266,  0.43255207],
+       [ 0.28892102,  0.75839399,  0.42842626],
+       [ 0.29647899,  0.76156142,  0.42422341],
+       [ 0.30414796,  0.76470433,  0.41994346],
+       [ 0.31192534,  0.76782207,  0.41558638],
+       [ 0.3198086 ,  0.77091403,  0.41115215],
+       [ 0.3277958 ,  0.77397953,  0.40664011],
+       [ 0.33588539,  0.7770179 ,  0.40204917],
+       [ 0.34407411,  0.78002855,  0.39738103],
+       [ 0.35235985,  0.78301086,  0.39263579],
+       [ 0.36074053,  0.78596419,  0.38781353],
+       [ 0.3692142 ,  0.78888793,  0.38291438],
+       [ 0.37777892,  0.79178146,  0.3779385 ],
+       [ 0.38643282,  0.79464415,  0.37288606],
+       [ 0.39517408,  0.79747541,  0.36775726],
+       [ 0.40400101,  0.80027461,  0.36255223],
+       [ 0.4129135 ,  0.80304099,  0.35726893],
+       [ 0.42190813,  0.80577412,  0.35191009],
+       [ 0.43098317,  0.80847343,  0.34647607],
+       [ 0.44013691,  0.81113836,  0.3409673 ],
+       [ 0.44936763,  0.81376835,  0.33538426],
+       [ 0.45867362,  0.81636288,  0.32972749],
+       [ 0.46805314,  0.81892143,  0.32399761],
+       [ 0.47750446,  0.82144351,  0.31819529],
+       [ 0.4870258 ,  0.82392862,  0.31232133],
+       [ 0.49661536,  0.82637633,  0.30637661],
+       [ 0.5062713 ,  0.82878621,  0.30036211],
+       [ 0.51599182,  0.83115784,  0.29427888],
+       [ 0.52577622,  0.83349064,  0.2881265 ],
+       [ 0.5356211 ,  0.83578452,  0.28190832],
+       [ 0.5455244 ,  0.83803918,  0.27562602],
+       [ 0.55548397,  0.84025437,  0.26928147],
+       [ 0.5654976 ,  0.8424299 ,  0.26287683],
+       [ 0.57556297,  0.84456561,  0.25641457],
+       [ 0.58567772,  0.84666139,  0.24989748],
+       [ 0.59583934,  0.84871722,  0.24332878],
+       [ 0.60604528,  0.8507331 ,  0.23671214],
+       [ 0.61629283,  0.85270912,  0.23005179],
+       [ 0.62657923,  0.85464543,  0.22335258],
+       [ 0.63690157,  0.85654226,  0.21662012],
+       [ 0.64725685,  0.85839991,  0.20986086],
+       [ 0.65764197,  0.86021878,  0.20308229],
+       [ 0.66805369,  0.86199932,  0.19629307],
+       [ 0.67848868,  0.86374211,  0.18950326],
+       [ 0.68894351,  0.86544779,  0.18272455],
+       [ 0.69941463,  0.86711711,  0.17597055],
+       [ 0.70989842,  0.86875092,  0.16925712],
+       [ 0.72039115,  0.87035015,  0.16260273],
+       [ 0.73088902,  0.87191584,  0.15602894],
+       [ 0.74138803,  0.87344918,  0.14956101],
+       [ 0.75188414,  0.87495143,  0.14322828],
+       [ 0.76237342,  0.87642392,  0.13706449],
+       [ 0.77285183,  0.87786808,  0.13110864],
+       [ 0.78331535,  0.87928545,  0.12540538],
+       [ 0.79375994,  0.88067763,  0.12000532],
+       [ 0.80418159,  0.88204632,  0.11496505],
+       [ 0.81457634,  0.88339329,  0.11034678],
+       [ 0.82494028,  0.88472036,  0.10621724],
+       [ 0.83526959,  0.88602943,  0.1026459 ],
+       [ 0.84556056,  0.88732243,  0.09970219],
+       [ 0.8558096 ,  0.88860134,  0.09745186],
+       [ 0.86601325,  0.88986815,  0.09595277],
+       [ 0.87616824,  0.89112487,  0.09525046],
+       [ 0.88627146,  0.89237353,  0.09537439],
+       [ 0.89632002,  0.89361614,  0.09633538],
+       [ 0.90631121,  0.89485467,  0.09812496],
+       [ 0.91624212,  0.89609127,  0.1007168 ],
+       [ 0.92610579,  0.89732977,  0.10407067],
+       [ 0.93590444,  0.8985704 ,  0.10813094],
+       [ 0.94563626,  0.899815  ,  0.11283773],
+       [ 0.95529972,  0.90106534,  0.11812832],
+       [ 0.96489353,  0.90232311,  0.12394051],
+       [ 0.97441665,  0.90358991,  0.13021494],
+       [ 0.98386829,  0.90486726,  0.13689671],
+       [ 0.99324789,  0.90615657,  0.1439362 ]]
+
+viridis = LinearSegmentedColormap.from_list(__file__, cm_data)
+
+
+
     