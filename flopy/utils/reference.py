"""
Module spatial referencing for flopy model objects

"""
import sys
import os
import numpy as np
import warnings


class SpatialReference(object):
    """
    a class to locate a structured model grid in x-y space

    Parameters
    ----------

    delr : numpy ndarray
        the model discretization delr vector
        (An array of spacings along a row)
    delc : numpy ndarray
        the model discretization delc vector
        (An array of spacings along a column)
    lenuni : int
        the length units flag from the discretization package

    xul : float
        the x coordinate of the upper left corner of the grid
        Enter either xul and yul or xll and yll.
    yul : float
        the y coordinate of the upper left corner of the grid
        Enter either xul and yul or xll and yll.
    xll : float
        the x coordinate of the lower left corner of the grid
        Enter either xul and yul or xll and yll.
    yll : float
        the y coordinate of the lower left corner of the grid
        Enter either xul and yul or xll and yll.
    rotation : float
        the counter-clockwise rotation (in degrees) of the grid

    proj4_str: str
        a PROJ4 string that identifies the grid in space. warning: case
        sensitive!

    units : string
        Units for the grid.  Must be either feet or meters

    epsg : int
        EPSG code that identifies the grid in space. Can be used in lieu of
        proj4. PROJ4 attribute will auto-populate if there is an internet
        connection(via get_proj4 method).
        See https://www.epsg-registry.org/ or spatialreference.org

    length_multiplier : float
        multiplier to convert model units to spatial reference units.
        delr and delc above will be multiplied by this value. (default=1.)

    Attributes
    ----------
    xedge : ndarray
        array of column edges

    yedge : ndarray
        array of row edges

    xgrid : ndarray
        numpy meshgrid of xedges

    ygrid : ndarray
        numpy meshgrid of yedges

    xcenter : ndarray
        array of column centers

    ycenter : ndarray
        array of row centers

    xcentergrid : ndarray
        numpy meshgrid of column centers

    ycentergrid : ndarray
        numpy meshgrid of row centers

    vertices : 1D array
        1D array of cell vertices for whole grid in C-style (row-major) order
        (same as np.ravel())


    Notes
    -----

    xul and yul can be explicitly (re)set after SpatialReference
    instantiation, but only before any of the other attributes and methods are
    accessed
        
    """

    xul, yul = None, None
    xll, yll = None, None
    rotation = 0.
    length_multiplier = 1.
    origin_loc = 'ul'  # or ll

    def __init__(self, delr=np.array([]), delc=np.array([]), lenuni=1,
                 xul=None, yul=None, xll=None, yll=None, rotation=0.0,
                 proj4_str="EPSG:4326", epsg=None, units=None,
                 length_multiplier=1.):

        for delrc in [delr, delc]:
            if isinstance(delrc, float) or isinstance(delrc, int):
                msg = ('delr and delcs must be an array or sequences equal in '
                       'length to the number of rows/columns.')
                raise TypeError(msg)

        self.delc = np.atleast_1d(np.array(delc))  # * length_multiplier
        self.delr = np.atleast_1d(np.array(delr))  # * length_multiplier

        if self.delr.sum() == 0 or self.delc.sum() == 0:
            if xll is None or yll is None:
                msg = ('Warning: no grid spacing or lower-left corner '
                       'supplied. Setting the offset with xul, yul requires '
                       'arguments for delr and delc. Origin will be set to '
                       'zero.')
                print(msg)
                xll, yll = 0, 0
                xul, yul = None, None

        self.lenuni = lenuni
        self._proj4_str = proj4_str

        self.epsg = epsg
        if epsg is not None:
            self._proj4_str = getproj4(epsg)

        self.supported_units = ["feet", "meters"]
        self._units = units
        self._reset()
        self.set_spatialreference(xul, yul, xll, yll, rotation,
                                  length_multiplier)

    @property
    def proj4_str(self):
        if "epsg" in self._proj4_str.lower() and \
                        "init" not in self._proj4_str.lower():
            proj4_str = "+init=" + self._proj4_str
        else:
            proj4_str = self._proj4_str
        return proj4_str

    @property
    def units(self):
        units = None
        if self._units is not None:
            units = self._units.lower()
        else:
            try:
                # need this because preserve_units doesn't seem to be
                # working for complex proj4 strings.  So if an
                # epsg code was passed, we have no choice, but if a
                # proj4 string was passed, we can just parse it
                if "EPSG" in self.proj4_str.upper():
                    import pyproj

                    crs = pyproj.Proj(self.proj4_str,
                                      preseve_units=True,
                                      errcheck=True)
                    proj_str = crs.srs
                else:
                    proj_str = self.proj4_str
                if "units=m" in proj_str:
                    units = "meters"
                elif "units=ft" in proj_str or \
                                "to_meters:0.3048" in proj_str:
                    units = "feet"
            except:
                pass

        if units is None:
            print("warning: assuming SpatialReference units are meters")
            units = 'meters'
        assert units in self.supported_units
        return units

    @property
    def bounds(self):
        """Return bounding box in shapely order."""
        xmin, xmax, ymin, ymax = self.get_extent()
        return xmin, ymin, xmax, ymax

    @staticmethod
    def attribs_from_namfile_header(namefile):
        # check for reference info in the nam file header
        header = []
        with open(namefile, 'r') as f:
            for line in f:
                if not line.startswith('#'):
                    break
                header.extend(line.strip().replace('#', '').split(';'))

        xul, yul = None, None
        rotation = 0.0
        proj4_str = "EPSG:4326"
        start_datetime = "1/1/1970"
        units = None
        length_multiplier = 1.

        for item in header:
            if "xul" in item.lower():
                try:
                    xul = float(item.split(':')[1])
                except:
                    pass
            elif "yul" in item.lower():
                try:
                    yul = float(item.split(':')[1])
                except:
                    pass
            elif "rotation" in item.lower():
                try:
                    rotation = float(item.split(':')[1])
                    if rotation != 0.0:
                        msg = ('rotation arg has recently changed. It was '
                               'previously treated as positive clockwise. It '
                               'now is positive counterclockwise.')
                        warnings.warn(msg)
                except:
                    pass
            elif "proj4_str" in item.lower():
                try:
                    proj4_str = ':'.join(item.split(':')[1:]).strip()
                except:
                    pass
            elif "start" in item.lower():
                try:
                    start_datetime = item.split(':')[1].strip()
                except:
                    pass
            elif "units" in item.lower():
                units = item.split(':')[1].strip()
            elif "length_multiplier" in item.lower():
                length_multiplier = float(item.split(':')[1].strip())

        return {"xul": xul, "yul": yul, "rotation": rotation,
                "proj4_str": proj4_str, "start_datetime": start_datetime,
                "units": units, "length_multiplier": length_multiplier}

    def __setattr__(self, key, value):
        reset = True
        if key == "delr":
            super(SpatialReference, self). \
                __setattr__("delr", np.atleast_1d(np.array(value)))
        elif key == "delc":
            super(SpatialReference, self). \
                __setattr__("delc", np.atleast_1d(np.array(value)))
        elif key == "xul":
            super(SpatialReference, self). \
                __setattr__("xul", float(value))
        elif key == "yul":
            super(SpatialReference, self). \
                __setattr__("yul", float(value))
        elif key == "xll":
            super(SpatialReference, self). \
                __setattr__("xll", float(value))
        elif key == "yll":
            super(SpatialReference, self). \
                __setattr__("yll", float(value))
        elif key == "length_multiplier":
            super(SpatialReference, self). \
                __setattr__("length_multiplier", float(value))
            self.set_origin(xul=self.xul, yul=self.yul, xll=self.xll,
                            yll=self.yll)
        elif key == "rotation":
            if float(value) != 0.0:
                msg = ('rotation arg has recently changed. It was '
                       'previously treated as positive clockwise. It '
                       'now is positive counterclockwise.')
                warnings.warn(msg)
            super(SpatialReference, self). \
                __setattr__("rotation", float(value))
            self.set_origin(xul=self.xul, yul=self.yul, xll=self.xll,
                            yll=self.yll)
        elif key == "lenuni":
            super(SpatialReference, self). \
                __setattr__("lenuni", int(value))
        elif key == "units":
            value = value.lower()
            assert value in self.supported_units
            super(SpatialReference, self). \
                __setattr__("_units", value)
        elif key == "proj4_str":
            super(SpatialReference, self). \
                __setattr__("_proj4_str", value)
        else:
            super(SpatialReference, self).__setattr__(key, value)
            reset = False
        if reset:
            self._reset()

    def reset(self, **kwargs):
        for key, value in kwargs.items():
            setattr(self, key, value)
        return

    def _reset(self):
        self._xgrid = None
        self._ygrid = None
        self._ycentergrid = None
        self._xcentergrid = None
        self._vertices = None
        return

    @property
    def nrow(self):
        return self.delc.shape[0]

    @property
    def ncol(self):
        return self.delr.shape[0]

    def __eq__(self, other):
        if not isinstance(other, SpatialReference):
            return False
        if other.xul != self.xul:
            return False
        if other.yul != self.yul:
            return False
        if other.rotation != self.rotation:
            return False
        if other.proj4_str != self.proj4_str:
            return False
        return True

    @classmethod
    def from_namfile(cls, namefile):
        attribs = SpatialReference.attribs_from_namfile_header(namefile)
        try:
            attribs.pop("start_datetime")
        except:
            pass
        return SpatialReference(**attribs)

    @classmethod
    def from_gridspec(cls, gridspec_file, lenuni=0):
        f = open(gridspec_file, 'r')
        raw = f.readline().strip().split()
        nrow = int(raw[0])
        ncol = int(raw[1])
        raw = f.readline().strip().split()
        xul, yul, rot = float(raw[0]), float(raw[1]), float(raw[2])
        delr = []
        j = 0
        while j < ncol:
            raw = f.readline().strip().split()
            for r in raw:
                if '*' in r:
                    rraw = r.split('*')
                    for n in range(int(rraw[0])):
                        delr.append(float(rraw[1]))
                        j += 1
                else:
                    delr.append(float(r))
                    j += 1
        delc = []
        i = 0
        while i < nrow:
            raw = f.readline().strip().split()
            for r in raw:
                if '*' in r:
                    rraw = r.split('*')
                    for n in range(int(rraw[0])):
                        delc.append(float(rraw[1]))
                        i += 1
                else:
                    delc.append(float(r))
                    i += 1
        f.close()
        return cls(np.array(delr), np.array(delc),
                   lenuni, xul=xul, yul=yul, rotation=rot)

    @property
    def attribute_dict(self):
        return {"xul": self.xul, "yul": self.yul, "rotation": self.rotation,
                "proj4_str": self.proj4_str}

    def set_spatialreference(self, xul=None, yul=None, xll=None, yll=None,
                             rotation=0.0, length_multiplier=1.):
        """
            set spatial reference - can be called from model instance

        """
        if xul is not None and xll is not None:
            msg = ('Both xul and xll entered. Please enter either xul, yul or '
                   'xll, yll.')
            raise ValueError(msg)
        if yul is not None and yll is not None:
            msg = ('Both yul and yll entered. Please enter either xul, yul or '
                   'xll, yll.')
            raise ValueError(msg)
        if rotation != 0.0:
            msg = ('rotation arg has recently changed. It was '
                   'previously treated as positive clockwise. It '
                   'now is positive counterclockwise.')
            warnings.warn(msg)
        # set the origin priority based on the left corner specified
        # (the other left corner will be calculated).  If none are specified
        # then default to upper left
        if xul is None and yul is None and xll is None and yll is None:
            self.origin_loc = 'ul'
            xul = 0.
            yul = self.delc.sum()
        elif xll is not None:
            self.origin_loc = 'll'
        else:
            self.origin_loc = 'ul'

        self.rotation = rotation
        self.length_multiplier = length_multiplier
        self.set_origin(xul, yul, xll, yll)
        return

    def __repr__(self):
        s = "xul:{0:<.10G}; yul:{1:<.10G}; rotation:{2:<G}; ". \
            format(self.xul, self.yul, self.rotation)
        s += "proj4_str:{0}; ".format(self.proj4_str)
        s += "units:{0}; ".format(self.units)
        s += "lenuni:{0}; ".format(self.lenuni)
        s += "length_multiplier:{}".format(self.length_multiplier)
        return s

    def set_origin(self, xul=None, yul=None, xll=None, yll=None):
        if self.origin_loc == 'll':
            # calculate coords for upper left corner
            self.xll = xll if xll is not None else 0.
            self.yll = yll if yll is not None else 0.
            self.xul = self.xll + (np.sin(self.theta) * self.yedge[0] *
                                   self.length_multiplier)
            self.yul = self.yll + (np.cos(self.theta) * self.yedge[0] *
                                   self.length_multiplier)

        if self.origin_loc == 'ul':
            # calculate coords for lower left corner
            self.xul = xul if xul is not None else 0.
            self.yul = yul if yul is not None else 0.
            self.xll = self.xul - (np.sin(self.theta) * self.yedge[0] *
                                   self.length_multiplier)
            self.yll = self.yul - (np.cos(self.theta) * self.yedge[0] *
                                   self.length_multiplier)
        self._reset()
        return

    @property
    def theta(self):
        return -self.rotation * np.pi / 180.

    @property
    def xedge(self):
        return self.get_xedge_array()

    @property
    def yedge(self):
        return self.get_yedge_array()

    @property
    def xgrid(self):
        if self._xgrid is None:
            self._set_xygrid()
        return self._xgrid

    @property
    def ygrid(self):
        if self._ygrid is None:
            self._set_xygrid()
        return self._ygrid

    @property
    def xcenter(self):
        return self.get_xcenter_array()

    @property
    def ycenter(self):
        return self.get_ycenter_array()

    @property
    def ycentergrid(self):
        if self._ycentergrid is None:
            self._set_xycentergrid()
        return self._ycentergrid

    @property
    def xcentergrid(self):
        if self._xcentergrid is None:
            self._set_xycentergrid()
        return self._xcentergrid

    def _set_xycentergrid(self):
        self._xcentergrid, self._ycentergrid = np.meshgrid(self.xcenter,
                                                           self.ycenter)
        self._xcentergrid, self._ycentergrid = self.transform(
            self._xcentergrid,
            self._ycentergrid)

    def _set_xygrid(self):
        self._xgrid, self._ygrid = np.meshgrid(self.xedge, self.yedge)
        self._xgrid, self._ygrid = self.transform(self._xgrid, self._ygrid)

    @staticmethod
    def rotate(x, y, theta, xorigin=0., yorigin=0.):
        """
        Given x and y array-like values calculate the rotation about an
        arbitrary origin and then return the rotated coordinates.  theta is in
        degrees.

        """
        # jwhite changed on Oct 11 2016 - rotation is now positive CCW
        # theta = -theta * np.pi / 180.
        theta = theta * np.pi / 180.

        xrot = xorigin + np.cos(theta) * (x - xorigin) - np.sin(theta) * \
                                                         (y - yorigin)
        yrot = yorigin + np.sin(theta) * (x - xorigin) + np.cos(theta) * \
                                                         (y - yorigin)
        return xrot, yrot

    def transform(self, x, y):
        """
        Given x and y array-like values, apply rotation, scale and offset,
        to convert them from model coordinates to real-world coordinates.
        """
        x, y = x.copy(), y.copy()
        # reset origin in case attributes were modified
        self.set_origin(xul=self.xul, yul=self.yul, xll=self.xll, yll=self.yll)
        x *= self.length_multiplier
        y *= self.length_multiplier
        x += self.xll
        y += self.yll
        x, y = SpatialReference.rotate(x, y, theta=self.rotation,
                                       xorigin=self.xll, yorigin=self.yll)
        return x, y

    def get_extent(self):
        """
        Get the extent of the rotated and offset grid

        Return (xmin, xmax, ymin, ymax)

        """
        x0 = self.xedge[0]
        x1 = self.xedge[-1]
        y0 = self.yedge[0]
        y1 = self.yedge[-1]

        # upper left point
        x0r, y0r = self.transform(x0, y0)

        # upper right point
        x1r, y1r = self.transform(x1, y0)

        # lower right point
        x2r, y2r = self.transform(x1, y1)

        # lower left point
        x3r, y3r = self.transform(x0, y1)

        xmin = min(x0r, x1r, x2r, x3r)
        xmax = max(x0r, x1r, x2r, x3r)
        ymin = min(y0r, y1r, y2r, y3r)
        ymax = max(y0r, y1r, y2r, y3r)

        return (xmin, xmax, ymin, ymax)

    def get_grid_lines(self):
        """
            Get the grid lines as a list

        """
        xmin = self.xedge[0]
        xmax = self.xedge[-1]
        ymin = self.yedge[-1]
        ymax = self.yedge[0]
        lines = []
        # Vertical lines
        for j in range(self.ncol + 1):
            x0 = self.xedge[j]
            x1 = x0
            y0 = ymin
            y1 = ymax
            x0r, y0r = self.transform(x0, y0)
            x1r, y1r = self.transform(x1, y1)
            lines.append([(x0r, y0r), (x1r, y1r)])

        # horizontal lines
        for i in range(self.nrow + 1):
            x0 = xmin
            x1 = xmax
            y0 = self.yedge[i]
            y1 = y0
            x0r, y0r = self.transform(x0, y0)
            x1r, y1r = self.transform(x1, y1)
            lines.append([(x0r, y0r), (x1r, y1r)])
        return lines

    def get_grid_line_collection(self, **kwargs):
        """
        Get a LineCollection of the grid

        """
        from matplotlib.collections import LineCollection

        lc = LineCollection(self.get_grid_lines(), **kwargs)
        return lc

    def get_xcenter_array(self):
        """
        Return a numpy one-dimensional float array that has the cell center x
        coordinate for every column in the grid in model space - not offset or rotated.

        """
        x = np.add.accumulate(self.delr) - 0.5 * self.delr
        return x

    def get_ycenter_array(self):
        """
        Return a numpy one-dimensional float array that has the cell center x
        coordinate for every row in the grid in model space - not offset of rotated.

        """
        Ly = np.add.reduce(self.delc)
        y = Ly - (np.add.accumulate(self.delc) - 0.5 *
                  self.delc)
        return y

    def get_xedge_array(self):
        """
        Return a numpy one-dimensional float array that has the cell edge x
        coordinates for every column in the grid in model space - not offset
        or rotated.  Array is of size (ncol + 1)

        """
        xedge = np.concatenate(([0.], np.add.accumulate(self.delr)))
        return xedge

    def get_yedge_array(self):
        """
        Return a numpy one-dimensional float array that has the cell edge y
        coordinates for every row in the grid in model space - not offset or
        rotated. Array is of size (nrow + 1)

        """
        length_y = np.add.reduce(self.delc)
        yedge = np.concatenate(([length_y], length_y -
                                np.add.accumulate(self.delc)))
        return yedge

    def write_gridSpec(self, filename):
        """ write a PEST-style grid specification file
        """
<<<<<<< HEAD
        f = open(filename,'w')
        f.write("{0:10d} {1:10d}\n".format(self.delc.shape[0], self.delr.shape[0]))
        f.write("{0:15.6E} {1:15.6E} {2:15.6E}\n".format(self.xul, self.yul, self.rotation))
=======
        f = open(filename, 'w')
        f.write(
            "{0:10d} {1:10d}\n".format(self.delc.shape[0], self.delr.shape[0]))
        f.write("{0:15.6E} {1:15.6E} {2:15.6E}\n".format(self.xul, self.yul,
                                                         self.rotation))
>>>>>>> a6e4f5be

        for r in self.delr:
            f.write("{0:15.6E} ".format(r))
        f.write('\n')
        for c in self.delc:
            f.write("{0:15.6E} ".format(c))
        f.write('\n')
        return

    def write_shapefile(self, filename='grid.shp', epsg=None, prj=None):
        """Write a shapefile of the grid with just the row and column attributes"""
        from ..export.shapefile_utils import write_grid_shapefile2
        if epsg is None and prj is None:
            epsg = self.epsg
        write_grid_shapefile2(filename, self, array_dict={}, nan_val=-1.0e9,
                              epsg=epsg, prj=prj)

    def get_vertices(self, i, j):
        pts = []
        xgrid, ygrid = self.xgrid, self.ygrid
        pts.append([xgrid[i, j], ygrid[i, j]])
        pts.append([xgrid[i + 1, j], ygrid[i + 1, j]])
        pts.append([xgrid[i + 1, j + 1], ygrid[i + 1, j + 1]])
        pts.append([xgrid[i, j + 1], ygrid[i, j + 1]])
        pts.append([xgrid[i, j], ygrid[i, j]])
        return pts

    def get_rc(self, x, y):
        """Return the row and column of a point or sequence of points
        in real-world coordinates.

        Parameters
        ----------
        x : scalar or sequence of x coordinates
        y : scalar or sequence of y coordinates

        Returns
        -------
        r : row or sequence of rows (zero-based)
        c : column or sequence of columns (zero-based)
        """
        if np.isscalar(x):
            c = (np.abs(self.xcentergrid[0] - x)).argmin()
            r = (np.abs(self.ycentergrid[:, 0] - y)).argmin()
        else:
            xcp = np.array([self.xcentergrid[0]] * (len(x)))
            ycp = np.array([self.ycentergrid[:, 0]] * (len(x)))
            c = (np.abs(xcp.transpose() - x)).argmin(axis=0)
            r = (np.abs(ycp.transpose() - y)).argmin(axis=0)
        return r, c

    def get_grid_map_plotter(self):
        """
        Create a QuadMesh plotting object for this grid

        Returns
        -------
        quadmesh : matplotlib.collections.QuadMesh

        """
        from matplotlib.collections import QuadMesh
        verts = np.vstack((self.xgrid.flatten(), self.ygrid.flatten())).T
        qm = QuadMesh(self.ncol, self.nrow, verts)
        return qm

    def plot_array(self, a, ax=None):
        """
        Create a QuadMesh plot of the specified array using pcolormesh

        Parameters
        ----------
        a : np.ndarray

        Returns
        -------
        quadmesh : matplotlib.collections.QuadMesh

        """
        import matplotlib.pyplot as plt
        if ax is None:
            ax = plt.gca()
        qm = ax.pcolormesh(self.xgrid, self.ygrid, a)
        return qm

    def contour_array(self, ax, a, **kwargs):
        """
        Create a QuadMesh plot of the specified array using pcolormesh

        Parameters
        ----------
        ax : matplotlib.axes.Axes
            ax to add the contours

        a : np.ndarray
            array to contour

        Returns
        -------
        contour_set : ContourSet

        """
        contour_set = ax.contour(self.xcentergrid, self.ycentergrid,
                                 a, **kwargs)
        return contour_set

    @property
    def vertices(self):
        """Returns a list of vertices for"""
        if self._vertices is None:
            self._set_vertices()
        return self._vertices

    def _set_vertices(self):
        """populate vertices for the whole grid"""
        jj, ii = np.meshgrid(range(self.ncol), range(self.nrow))
        jj, ii = jj.ravel(), ii.ravel()
        vrts = np.array(self.get_vertices(ii, jj)).transpose([2, 0, 1])
        self._vertices = [v.tolist() for v in vrts]  # conversion to lists

        """
        code above is 3x faster
        xgrid, ygrid = self.xgrid, self.ygrid
        ij = list(map(list, zip(xgrid[:-1, :-1].ravel(), ygrid[:-1, :-1].ravel())))
        i1j = map(list, zip(xgrid[1:, :-1].ravel(), ygrid[1:, :-1].ravel()))
        i1j1 = map(list, zip(xgrid[1:, 1:].ravel(), ygrid[1:, 1:].ravel()))
        ij1 = map(list, zip(xgrid[:-1, 1:].ravel(), ygrid[:-1, 1:].ravel()))
        self._vertices = np.array(map(list, zip(ij, i1j, i1j1, ij1, ij)))
        """

    def interpolate(self, a, xi, method='nearest'):
        """
        Use the griddata method to interpolate values from an array onto the
        points defined in xi.  For any values outside of the grid, use
        'nearest' to find a value for them.

        Parameters
        ----------
        a : numpy.ndarray
            array to interpolate from.  It must be of size nrow, ncol
        xi : numpy.ndarray
            array containing x and y point coordinates of size (npts, 2). xi
            also works with broadcasting so that if a is a 2d array, then
            xi can be passed in as (xgrid, ygrid).
        method : {'linear', 'nearest', 'cubic'}
            method to use for interpolation (default is 'nearest')

        Returns
        -------
        b : numpy.ndarray
            array of size (npts)

        """
        from scipy.interpolate import griddata

        # Create a 2d array of points for the grid centers
        points = np.empty((self.ncol * self.nrow, 2))
        points[:, 0] = self.xcentergrid.flatten()
        points[:, 1] = self.ycentergrid.flatten()

        # Use the griddata function to interpolate to the xi points
        b = griddata(points, a.flatten(), xi, method=method, fill_value=np.nan)

        # if method is linear or cubic, then replace nan's with a value
        # interpolated using nearest
        if method != 'nearest':
            bn = griddata(points, a.flatten(), xi, method='nearest')
            idx = np.isnan(b)
            b[idx] = bn[idx]

        return b


class SpatialReferenceUnstructured(SpatialReference):
    """
    a class to locate an unstructured model grid in x-y space

    Parameters
    ----------

    verts : ndarray
        2d array of x and y points.

    iverts : list of lists
        should be of len(ncells) with a list of vertex numbers for each cell

    ncpl : ndarray
        array containing the number of cells per layer.  ncpl.sum() must be
        equal to the total number of cells in the grid.

    layered : boolean
        flag to indicated that the grid is layered.  In this case, the vertices
        define the grid for single layer, and all layers use this same grid.
        In this case the ncpl value for each layer must equal len(iverts).
        If not layered, then verts and iverts are specified for all cells and
        all layers in the grid.  In this case, npcl.sum() must equal
        len(iverts).

    lenuni : int
        the length units flag from the discretization package

    proj4_str: str
        a PROJ4 string that identifies the grid in space. warning: case
        sensitive!

    units : string
        Units for the grid.  Must be either feet or meters

    epsg : int
        EPSG code that identifies the grid in space. Can be used in lieu of
        proj4. PROJ4 attribute will auto-populate if there is an internet
        connection(via get_proj4 method).
        See https://www.epsg-registry.org/ or spatialreference.org

    length_multiplier : float
        multiplier to convert model units to spatial reference units.
        delr and delc above will be multiplied by this value. (default=1.)

    Attributes
    ----------
    xcenter : ndarray
        array of x cell centers

    ycenter : ndarray
        array of y cell centers

    Notes
    -----

    """

    def __init__(self, xc, yc, verts, iverts, ncpl, layered=True, lenuni=1,
                 proj4_str="EPSG:4326", epsg=None, units=None,
                 length_multiplier=1.):
        self.xc = xc
        self.yc = yc
        self.verts = verts
        self.iverts = iverts
        self.ncpl = ncpl
        self.layered = layered
        self.lenuni = lenuni
        self._proj4_str = proj4_str
        self.epsg = epsg
        if epsg is not None:
            self._proj4_str = getproj4(epsg)
        self.supported_units = ["feet", "meters"]
        self._units = units
        self.length_multiplier = length_multiplier

        # set defaults
        self.xul = 0.
        self.yul = 0.
        self.rotation = 0.

        if self.layered:
            assert all([n == len(iverts) for n in ncpl])
            assert self.xc.shape[0] == self.ncpl[0]
            assert self.yc.shape[0] == self.ncpl[0]
        else:
            msg = ('Length of iverts must equal ncpl.sum '
                   '({} {})'.format(len(iverts), ncpl))
            assert len(iverts) == ncpl.sum(), msg
            assert self.xc.shape[0] == self.ncpl.sum()
            assert self.yc.shape[0] == self.ncpl.sum()
        return

    def write_shapefile(self, filename='grid.shp'):
        """
        Write shapefile of the grid

        Parameters
        ----------
        filename : string
            filename for shapefile

        Returns
        -------

        """
        raise NotImplementedError()
        return

    def write_gridSpec(self, filename):
        """
        Write a PEST-style grid specification file

        Parameters
        ----------
        filename : string
            filename for grid specification file

        Returns
        -------

        """
        raise NotImplementedError()
        return

    @classmethod
    def from_gridspec(cls, fname):
        """
        Create a new SpatialReferenceUnstructured grid from an PEST
        grid specification file

        Parameters
        ----------
        fname : string
            File name for grid specification file

        Returns
        -------
            sru : flopy.utils.reference.SpatialReferenceUnstructured

        """
        raise NotImplementedError()
        return

    @classmethod
    def from_argus_export(cls, fname, nlay=1):
        """
        Create a new SpatialReferenceUnstructured grid from an Argus One
        Trimesh file

        Parameters
        ----------
        fname : string
            File name

        nlay : int
            Number of layers to create

        Returns
        -------
            sru : flopy.utils.reference.SpatialReferenceUnstructured

        """
        from ..utils.geometry import get_polygon_centroid
        f = open(fname, 'r')
        line = f.readline()
        ll = line.split()
        ncells, nverts = ll[0:2]
        ncells = int(ncells)
        nverts = int(nverts)
        verts = np.empty((nverts, 2), dtype=np.float)
        xc = np.empty((ncells), dtype=np.float)
        yc = np.empty((ncells), dtype=np.float)

        # read the vertices
        f.readline()
        for ivert in range(nverts):
            line = f.readline()
            ll = line.split()
            c, iv, x, y = ll[0:4]
            verts[ivert, 0] = x
            verts[ivert, 1] = y

        # read the cell information and create iverts, xc, and yc
        iverts = []
        for icell in range(ncells):
            line = f.readline()
            ll = line.split()
            ivlist = []
            for ic in ll[2:5]:
                ivlist.append(int(ic) - 1)
            if ivlist[0] != ivlist[-1]:
                ivlist.append(ivlist[0])
            iverts.append(ivlist)
            xc[icell], yc[icell] = get_polygon_centroid(verts[ivlist, :])

        # close file and return spatial reference
        f.close()
        return cls(xc, yc, verts, iverts, np.array(nlay * [len(iverts)]))

    def __setattr__(self, key, value):
        super(SpatialReference, self).__setattr__(key, value)
        return

    def get_extent(self):
        """
        Get the extent of the grid

        Returns
        -------
        extent : tuple
            min and max grid coordinates

        """
        xmin = self.verts[:, 0].min()
        xmax = self.verts[:, 0].max()
        ymin = self.verts[:, 1].min()
        ymax = self.verts[:, 1].max()
        return (xmin, xmax, ymin, ymax)

    def get_xcenter_array(self):
        """
        Return a numpy one-dimensional float array that has the cell center x
        coordinate for every cell in the grid in model space - not offset or
        rotated.

        """
        return self.xc

    def get_ycenter_array(self):
        """
        Return a numpy one-dimensional float array that has the cell center x
        coordinate for every cell in the grid in model space - not offset of
        rotated.

        """
        return self.yc

    def plot_array(self, a, ax=None):
        """
        Create a QuadMesh plot of the specified array using patches

        Parameters
        ----------
        a : np.ndarray

        Returns
        -------
        quadmesh : matplotlib.collections.QuadMesh

        """
        from ..plot import plotutil
        if ax is None:
            ax = plt.gca()
        patch_collection = plotutil.plot_cvfd(self.verts, self.iverts, a=a,
                                              ax=ax)
        return patch_collection

    def get_grid_line_collection(self, **kwargs):
        """
        Get a patch collection of the grid

        """
        from ..plot import plotutil
        edgecolor = kwargs.pop('colors')
        pc = plotutil.cvfd_to_patch_collection(self.verts, self.iverts)
        pc.set(facecolor='none')
        pc.set(edgecolor=edgecolor)
        return pc

    def contour_array(self, ax, a, **kwargs):
        """
        Create a QuadMesh plot of the specified array using pcolormesh

        Parameters
        ----------
        ax : matplotlib.axes.Axes
            ax to add the contours

        a : np.ndarray
            array to contour

        Returns
        -------
        contour_set : ContourSet

        """
        contour_set = ax.tricontour(self.xcenter, self.ycenter,
                                    a, **kwargs)
        return contour_set


class epsgRef:
    """Sets up a local database of projection file text referenced by epsg code.
    The database is located in the site packages folder in epsgref.py, which
    contains a dictionary, prj, of projection file text keyed by epsg value.
    """

    def __init__(self):
        sp = [f for f in sys.path if f.endswith('site-packages')][0]
        self.location = os.path.join(sp, 'epsgref.py')

    def _remove_pyc(self):
        try:  # get rid of pyc file
            os.remove(self.location + 'c')
        except:
            pass

    def make(self):
        if not os.path.exists(self.location):
            newfile = open(self.location, 'w')
            newfile.write('prj = {}\n')
            newfile.close()

    def reset(self, verbose=True):
        if os.path.exists(self.location):
            os.remove(self.location)
        self._remove_pyc()
        self.make()
        if verbose:
            print('Resetting {}'.format(self.location))

    def add(self, epsg, prj):
        """add an epsg code to epsgref.py"""
        with open(self.location, 'a') as epsgfile:
            epsgfile.write("prj[{:d}] = '{}'\n".format(epsg, prj))

    def remove(self, epsg):
        """removes an epsg entry from epsgref.py"""
        from epsgref import prj
        self.reset(verbose=False)
        if epsg in prj.keys():
            del prj[epsg]
        for epsg, prj in prj.items():
            self.add(epsg, prj)

    @staticmethod
    def show():
        import importlib
        import epsgref
        importlib.reload(epsgref)
        from epsgref import prj
        for k, v in prj.items():
            print('{}:\n{}\n'.format(k, v))


def getprj(epsg, addlocalreference=True, text='esriwkt'):
    """Gets projection file (.prj) text for given epsg code from spatialreference.org
    See: https://www.epsg-registry.org/

    Parameters
    ----------
    epsg : int
        epsg code for coordinate system
    addlocalreference : boolean
        adds the projection file text associated with epsg to a local
        database, epsgref.py, located in site-packages.

    Returns
    -------
    prj : str
        text for a projection (*.prj) file.
    """
    epsgfile = epsgRef()
    prj = None
    try:
        from epsgref import prj
        prj = prj.get(epsg)
    except:
        epsgfile.make()

    if prj is None:
        prj = get_spatialreference(epsg, text=text)
    if addlocalreference:
        epsgfile.add(epsg, prj)
    return prj


def get_spatialreference(epsg, text='esriwkt'):
    """Gets text for given epsg code and text format from spatialreference.org
    Fetches the reference text using the url:
        http://spatialreference.org/ref/epsg/<epsg code>/<text>/

    See: https://www.epsg-registry.org/

    Parameters
    ----------
    epsg : int
        epsg code for coordinate system
    text : str
        string added to url

    Returns
    -------
    url : str

    """
    url = "http://spatialreference.org/ref/epsg/{0}/{1}/".format(epsg, text)
    try:
        # For Python 3.0 and later
        from urllib.request import urlopen
    except ImportError:
        # Fall back to Python 2's urllib2
        from urllib2 import urlopen
    try:
        urlobj = urlopen(url)
        text = urlobj.read().decode()
    except:
        e = sys.exc_info()
        print(e)
        print(
            'Need an internet connection to look up epsg on spatialreference.org.')
        return
    text = text.replace("\n", "")
    return text


def getproj4(epsg):
    """Gets projection file (.prj) text for given epsg code from
    spatialreference.org. See: https://www.epsg-registry.org/

    Parameters
    ----------
    epsg : int
        epsg code for coordinate system

    Returns
    -------
    prj : str
        text for a projection (*.prj) file.
    """
    return get_spatialreference(epsg, text='proj4')
<|MERGE_RESOLUTION|>--- conflicted
+++ resolved
@@ -1,1272 +1,1266 @@
-"""
-Module spatial referencing for flopy model objects
-
-"""
-import sys
-import os
-import numpy as np
-import warnings
-
-
-class SpatialReference(object):
-    """
-    a class to locate a structured model grid in x-y space
-
-    Parameters
-    ----------
-
-    delr : numpy ndarray
-        the model discretization delr vector
-        (An array of spacings along a row)
-    delc : numpy ndarray
-        the model discretization delc vector
-        (An array of spacings along a column)
-    lenuni : int
-        the length units flag from the discretization package
-
-    xul : float
-        the x coordinate of the upper left corner of the grid
-        Enter either xul and yul or xll and yll.
-    yul : float
-        the y coordinate of the upper left corner of the grid
-        Enter either xul and yul or xll and yll.
-    xll : float
-        the x coordinate of the lower left corner of the grid
-        Enter either xul and yul or xll and yll.
-    yll : float
-        the y coordinate of the lower left corner of the grid
-        Enter either xul and yul or xll and yll.
-    rotation : float
-        the counter-clockwise rotation (in degrees) of the grid
-
-    proj4_str: str
-        a PROJ4 string that identifies the grid in space. warning: case
-        sensitive!
-
-    units : string
-        Units for the grid.  Must be either feet or meters
-
-    epsg : int
-        EPSG code that identifies the grid in space. Can be used in lieu of
-        proj4. PROJ4 attribute will auto-populate if there is an internet
-        connection(via get_proj4 method).
-        See https://www.epsg-registry.org/ or spatialreference.org
-
-    length_multiplier : float
-        multiplier to convert model units to spatial reference units.
-        delr and delc above will be multiplied by this value. (default=1.)
-
-    Attributes
-    ----------
-    xedge : ndarray
-        array of column edges
-
-    yedge : ndarray
-        array of row edges
-
-    xgrid : ndarray
-        numpy meshgrid of xedges
-
-    ygrid : ndarray
-        numpy meshgrid of yedges
-
-    xcenter : ndarray
-        array of column centers
-
-    ycenter : ndarray
-        array of row centers
-
-    xcentergrid : ndarray
-        numpy meshgrid of column centers
-
-    ycentergrid : ndarray
-        numpy meshgrid of row centers
-
-    vertices : 1D array
-        1D array of cell vertices for whole grid in C-style (row-major) order
-        (same as np.ravel())
-
-
-    Notes
-    -----
-
-    xul and yul can be explicitly (re)set after SpatialReference
-    instantiation, but only before any of the other attributes and methods are
-    accessed
-        
-    """
-
-    xul, yul = None, None
-    xll, yll = None, None
-    rotation = 0.
-    length_multiplier = 1.
-    origin_loc = 'ul'  # or ll
-
-    def __init__(self, delr=np.array([]), delc=np.array([]), lenuni=1,
-                 xul=None, yul=None, xll=None, yll=None, rotation=0.0,
-                 proj4_str="EPSG:4326", epsg=None, units=None,
-                 length_multiplier=1.):
-
-        for delrc in [delr, delc]:
-            if isinstance(delrc, float) or isinstance(delrc, int):
-                msg = ('delr and delcs must be an array or sequences equal in '
-                       'length to the number of rows/columns.')
-                raise TypeError(msg)
-
-        self.delc = np.atleast_1d(np.array(delc))  # * length_multiplier
-        self.delr = np.atleast_1d(np.array(delr))  # * length_multiplier
-
-        if self.delr.sum() == 0 or self.delc.sum() == 0:
-            if xll is None or yll is None:
-                msg = ('Warning: no grid spacing or lower-left corner '
-                       'supplied. Setting the offset with xul, yul requires '
-                       'arguments for delr and delc. Origin will be set to '
-                       'zero.')
-                print(msg)
-                xll, yll = 0, 0
-                xul, yul = None, None
-
-        self.lenuni = lenuni
-        self._proj4_str = proj4_str
-
-        self.epsg = epsg
-        if epsg is not None:
-            self._proj4_str = getproj4(epsg)
-
-        self.supported_units = ["feet", "meters"]
-        self._units = units
-        self._reset()
-        self.set_spatialreference(xul, yul, xll, yll, rotation,
-                                  length_multiplier)
-
-    @property
-    def proj4_str(self):
-        if "epsg" in self._proj4_str.lower() and \
-                        "init" not in self._proj4_str.lower():
-            proj4_str = "+init=" + self._proj4_str
-        else:
-            proj4_str = self._proj4_str
-        return proj4_str
-
-    @property
-    def units(self):
-        units = None
-        if self._units is not None:
-            units = self._units.lower()
-        else:
-            try:
-                # need this because preserve_units doesn't seem to be
-                # working for complex proj4 strings.  So if an
-                # epsg code was passed, we have no choice, but if a
-                # proj4 string was passed, we can just parse it
-                if "EPSG" in self.proj4_str.upper():
-                    import pyproj
-
-                    crs = pyproj.Proj(self.proj4_str,
-                                      preseve_units=True,
-                                      errcheck=True)
-                    proj_str = crs.srs
-                else:
-                    proj_str = self.proj4_str
-                if "units=m" in proj_str:
-                    units = "meters"
-                elif "units=ft" in proj_str or \
-                                "to_meters:0.3048" in proj_str:
-                    units = "feet"
-            except:
-                pass
-
-        if units is None:
-            print("warning: assuming SpatialReference units are meters")
-            units = 'meters'
-        assert units in self.supported_units
-        return units
-
-    @property
-    def bounds(self):
-        """Return bounding box in shapely order."""
-        xmin, xmax, ymin, ymax = self.get_extent()
-        return xmin, ymin, xmax, ymax
-
-    @staticmethod
-    def attribs_from_namfile_header(namefile):
-        # check for reference info in the nam file header
-        header = []
-        with open(namefile, 'r') as f:
-            for line in f:
-                if not line.startswith('#'):
-                    break
-                header.extend(line.strip().replace('#', '').split(';'))
-
-        xul, yul = None, None
-        rotation = 0.0
-        proj4_str = "EPSG:4326"
-        start_datetime = "1/1/1970"
-        units = None
-        length_multiplier = 1.
-
-        for item in header:
-            if "xul" in item.lower():
-                try:
-                    xul = float(item.split(':')[1])
-                except:
-                    pass
-            elif "yul" in item.lower():
-                try:
-                    yul = float(item.split(':')[1])
-                except:
-                    pass
-            elif "rotation" in item.lower():
-                try:
-                    rotation = float(item.split(':')[1])
-                    if rotation != 0.0:
-                        msg = ('rotation arg has recently changed. It was '
-                               'previously treated as positive clockwise. It '
-                               'now is positive counterclockwise.')
-                        warnings.warn(msg)
-                except:
-                    pass
-            elif "proj4_str" in item.lower():
-                try:
-                    proj4_str = ':'.join(item.split(':')[1:]).strip()
-                except:
-                    pass
-            elif "start" in item.lower():
-                try:
-                    start_datetime = item.split(':')[1].strip()
-                except:
-                    pass
-            elif "units" in item.lower():
-                units = item.split(':')[1].strip()
-            elif "length_multiplier" in item.lower():
-                length_multiplier = float(item.split(':')[1].strip())
-
-        return {"xul": xul, "yul": yul, "rotation": rotation,
-                "proj4_str": proj4_str, "start_datetime": start_datetime,
-                "units": units, "length_multiplier": length_multiplier}
-
-    def __setattr__(self, key, value):
-        reset = True
-        if key == "delr":
-            super(SpatialReference, self). \
-                __setattr__("delr", np.atleast_1d(np.array(value)))
-        elif key == "delc":
-            super(SpatialReference, self). \
-                __setattr__("delc", np.atleast_1d(np.array(value)))
-        elif key == "xul":
-            super(SpatialReference, self). \
-                __setattr__("xul", float(value))
-        elif key == "yul":
-            super(SpatialReference, self). \
-                __setattr__("yul", float(value))
-        elif key == "xll":
-            super(SpatialReference, self). \
-                __setattr__("xll", float(value))
-        elif key == "yll":
-            super(SpatialReference, self). \
-                __setattr__("yll", float(value))
-        elif key == "length_multiplier":
-            super(SpatialReference, self). \
-                __setattr__("length_multiplier", float(value))
-            self.set_origin(xul=self.xul, yul=self.yul, xll=self.xll,
-                            yll=self.yll)
-        elif key == "rotation":
-            if float(value) != 0.0:
-                msg = ('rotation arg has recently changed. It was '
-                       'previously treated as positive clockwise. It '
-                       'now is positive counterclockwise.')
-                warnings.warn(msg)
-            super(SpatialReference, self). \
-                __setattr__("rotation", float(value))
-            self.set_origin(xul=self.xul, yul=self.yul, xll=self.xll,
-                            yll=self.yll)
-        elif key == "lenuni":
-            super(SpatialReference, self). \
-                __setattr__("lenuni", int(value))
-        elif key == "units":
-            value = value.lower()
-            assert value in self.supported_units
-            super(SpatialReference, self). \
-                __setattr__("_units", value)
-        elif key == "proj4_str":
-            super(SpatialReference, self). \
-                __setattr__("_proj4_str", value)
-        else:
-            super(SpatialReference, self).__setattr__(key, value)
-            reset = False
-        if reset:
-            self._reset()
-
-    def reset(self, **kwargs):
-        for key, value in kwargs.items():
-            setattr(self, key, value)
-        return
-
-    def _reset(self):
-        self._xgrid = None
-        self._ygrid = None
-        self._ycentergrid = None
-        self._xcentergrid = None
-        self._vertices = None
-        return
-
-    @property
-    def nrow(self):
-        return self.delc.shape[0]
-
-    @property
-    def ncol(self):
-        return self.delr.shape[0]
-
-    def __eq__(self, other):
-        if not isinstance(other, SpatialReference):
-            return False
-        if other.xul != self.xul:
-            return False
-        if other.yul != self.yul:
-            return False
-        if other.rotation != self.rotation:
-            return False
-        if other.proj4_str != self.proj4_str:
-            return False
-        return True
-
-    @classmethod
-    def from_namfile(cls, namefile):
-        attribs = SpatialReference.attribs_from_namfile_header(namefile)
-        try:
-            attribs.pop("start_datetime")
-        except:
-            pass
-        return SpatialReference(**attribs)
-
-    @classmethod
-    def from_gridspec(cls, gridspec_file, lenuni=0):
-        f = open(gridspec_file, 'r')
-        raw = f.readline().strip().split()
-        nrow = int(raw[0])
-        ncol = int(raw[1])
-        raw = f.readline().strip().split()
-        xul, yul, rot = float(raw[0]), float(raw[1]), float(raw[2])
-        delr = []
-        j = 0
-        while j < ncol:
-            raw = f.readline().strip().split()
-            for r in raw:
-                if '*' in r:
-                    rraw = r.split('*')
-                    for n in range(int(rraw[0])):
-                        delr.append(float(rraw[1]))
-                        j += 1
-                else:
-                    delr.append(float(r))
-                    j += 1
-        delc = []
-        i = 0
-        while i < nrow:
-            raw = f.readline().strip().split()
-            for r in raw:
-                if '*' in r:
-                    rraw = r.split('*')
-                    for n in range(int(rraw[0])):
-                        delc.append(float(rraw[1]))
-                        i += 1
-                else:
-                    delc.append(float(r))
-                    i += 1
-        f.close()
-        return cls(np.array(delr), np.array(delc),
-                   lenuni, xul=xul, yul=yul, rotation=rot)
-
-    @property
-    def attribute_dict(self):
-        return {"xul": self.xul, "yul": self.yul, "rotation": self.rotation,
-                "proj4_str": self.proj4_str}
-
-    def set_spatialreference(self, xul=None, yul=None, xll=None, yll=None,
-                             rotation=0.0, length_multiplier=1.):
-        """
-            set spatial reference - can be called from model instance
-
-        """
-        if xul is not None and xll is not None:
-            msg = ('Both xul and xll entered. Please enter either xul, yul or '
-                   'xll, yll.')
-            raise ValueError(msg)
-        if yul is not None and yll is not None:
-            msg = ('Both yul and yll entered. Please enter either xul, yul or '
-                   'xll, yll.')
-            raise ValueError(msg)
-        if rotation != 0.0:
-            msg = ('rotation arg has recently changed. It was '
-                   'previously treated as positive clockwise. It '
-                   'now is positive counterclockwise.')
-            warnings.warn(msg)
-        # set the origin priority based on the left corner specified
-        # (the other left corner will be calculated).  If none are specified
-        # then default to upper left
-        if xul is None and yul is None and xll is None and yll is None:
-            self.origin_loc = 'ul'
-            xul = 0.
-            yul = self.delc.sum()
-        elif xll is not None:
-            self.origin_loc = 'll'
-        else:
-            self.origin_loc = 'ul'
-
-        self.rotation = rotation
-        self.length_multiplier = length_multiplier
-        self.set_origin(xul, yul, xll, yll)
-        return
-
-    def __repr__(self):
-        s = "xul:{0:<.10G}; yul:{1:<.10G}; rotation:{2:<G}; ". \
-            format(self.xul, self.yul, self.rotation)
-        s += "proj4_str:{0}; ".format(self.proj4_str)
-        s += "units:{0}; ".format(self.units)
-        s += "lenuni:{0}; ".format(self.lenuni)
-        s += "length_multiplier:{}".format(self.length_multiplier)
-        return s
-
-    def set_origin(self, xul=None, yul=None, xll=None, yll=None):
-        if self.origin_loc == 'll':
-            # calculate coords for upper left corner
-            self.xll = xll if xll is not None else 0.
-            self.yll = yll if yll is not None else 0.
-            self.xul = self.xll + (np.sin(self.theta) * self.yedge[0] *
-                                   self.length_multiplier)
-            self.yul = self.yll + (np.cos(self.theta) * self.yedge[0] *
-                                   self.length_multiplier)
-
-        if self.origin_loc == 'ul':
-            # calculate coords for lower left corner
-            self.xul = xul if xul is not None else 0.
-            self.yul = yul if yul is not None else 0.
-            self.xll = self.xul - (np.sin(self.theta) * self.yedge[0] *
-                                   self.length_multiplier)
-            self.yll = self.yul - (np.cos(self.theta) * self.yedge[0] *
-                                   self.length_multiplier)
-        self._reset()
-        return
-
-    @property
-    def theta(self):
-        return -self.rotation * np.pi / 180.
-
-    @property
-    def xedge(self):
-        return self.get_xedge_array()
-
-    @property
-    def yedge(self):
-        return self.get_yedge_array()
-
-    @property
-    def xgrid(self):
-        if self._xgrid is None:
-            self._set_xygrid()
-        return self._xgrid
-
-    @property
-    def ygrid(self):
-        if self._ygrid is None:
-            self._set_xygrid()
-        return self._ygrid
-
-    @property
-    def xcenter(self):
-        return self.get_xcenter_array()
-
-    @property
-    def ycenter(self):
-        return self.get_ycenter_array()
-
-    @property
-    def ycentergrid(self):
-        if self._ycentergrid is None:
-            self._set_xycentergrid()
-        return self._ycentergrid
-
-    @property
-    def xcentergrid(self):
-        if self._xcentergrid is None:
-            self._set_xycentergrid()
-        return self._xcentergrid
-
-    def _set_xycentergrid(self):
-        self._xcentergrid, self._ycentergrid = np.meshgrid(self.xcenter,
-                                                           self.ycenter)
-        self._xcentergrid, self._ycentergrid = self.transform(
-            self._xcentergrid,
-            self._ycentergrid)
-
-    def _set_xygrid(self):
-        self._xgrid, self._ygrid = np.meshgrid(self.xedge, self.yedge)
-        self._xgrid, self._ygrid = self.transform(self._xgrid, self._ygrid)
-
-    @staticmethod
-    def rotate(x, y, theta, xorigin=0., yorigin=0.):
-        """
-        Given x and y array-like values calculate the rotation about an
-        arbitrary origin and then return the rotated coordinates.  theta is in
-        degrees.
-
-        """
-        # jwhite changed on Oct 11 2016 - rotation is now positive CCW
-        # theta = -theta * np.pi / 180.
-        theta = theta * np.pi / 180.
-
-        xrot = xorigin + np.cos(theta) * (x - xorigin) - np.sin(theta) * \
-                                                         (y - yorigin)
-        yrot = yorigin + np.sin(theta) * (x - xorigin) + np.cos(theta) * \
-                                                         (y - yorigin)
-        return xrot, yrot
-
-    def transform(self, x, y):
-        """
-        Given x and y array-like values, apply rotation, scale and offset,
-        to convert them from model coordinates to real-world coordinates.
-        """
-        x, y = x.copy(), y.copy()
-        # reset origin in case attributes were modified
-        self.set_origin(xul=self.xul, yul=self.yul, xll=self.xll, yll=self.yll)
-        x *= self.length_multiplier
-        y *= self.length_multiplier
-        x += self.xll
-        y += self.yll
-        x, y = SpatialReference.rotate(x, y, theta=self.rotation,
-                                       xorigin=self.xll, yorigin=self.yll)
-        return x, y
-
-    def get_extent(self):
-        """
-        Get the extent of the rotated and offset grid
-
-        Return (xmin, xmax, ymin, ymax)
-
-        """
-        x0 = self.xedge[0]
-        x1 = self.xedge[-1]
-        y0 = self.yedge[0]
-        y1 = self.yedge[-1]
-
-        # upper left point
-        x0r, y0r = self.transform(x0, y0)
-
-        # upper right point
-        x1r, y1r = self.transform(x1, y0)
-
-        # lower right point
-        x2r, y2r = self.transform(x1, y1)
-
-        # lower left point
-        x3r, y3r = self.transform(x0, y1)
-
-        xmin = min(x0r, x1r, x2r, x3r)
-        xmax = max(x0r, x1r, x2r, x3r)
-        ymin = min(y0r, y1r, y2r, y3r)
-        ymax = max(y0r, y1r, y2r, y3r)
-
-        return (xmin, xmax, ymin, ymax)
-
-    def get_grid_lines(self):
-        """
-            Get the grid lines as a list
-
-        """
-        xmin = self.xedge[0]
-        xmax = self.xedge[-1]
-        ymin = self.yedge[-1]
-        ymax = self.yedge[0]
-        lines = []
-        # Vertical lines
-        for j in range(self.ncol + 1):
-            x0 = self.xedge[j]
-            x1 = x0
-            y0 = ymin
-            y1 = ymax
-            x0r, y0r = self.transform(x0, y0)
-            x1r, y1r = self.transform(x1, y1)
-            lines.append([(x0r, y0r), (x1r, y1r)])
-
-        # horizontal lines
-        for i in range(self.nrow + 1):
-            x0 = xmin
-            x1 = xmax
-            y0 = self.yedge[i]
-            y1 = y0
-            x0r, y0r = self.transform(x0, y0)
-            x1r, y1r = self.transform(x1, y1)
-            lines.append([(x0r, y0r), (x1r, y1r)])
-        return lines
-
-    def get_grid_line_collection(self, **kwargs):
-        """
-        Get a LineCollection of the grid
-
-        """
-        from matplotlib.collections import LineCollection
-
-        lc = LineCollection(self.get_grid_lines(), **kwargs)
-        return lc
-
-    def get_xcenter_array(self):
-        """
-        Return a numpy one-dimensional float array that has the cell center x
-        coordinate for every column in the grid in model space - not offset or rotated.
-
-        """
-        x = np.add.accumulate(self.delr) - 0.5 * self.delr
-        return x
-
-    def get_ycenter_array(self):
-        """
-        Return a numpy one-dimensional float array that has the cell center x
-        coordinate for every row in the grid in model space - not offset of rotated.
-
-        """
-        Ly = np.add.reduce(self.delc)
-        y = Ly - (np.add.accumulate(self.delc) - 0.5 *
-                  self.delc)
-        return y
-
-    def get_xedge_array(self):
-        """
-        Return a numpy one-dimensional float array that has the cell edge x
-        coordinates for every column in the grid in model space - not offset
-        or rotated.  Array is of size (ncol + 1)
-
-        """
-        xedge = np.concatenate(([0.], np.add.accumulate(self.delr)))
-        return xedge
-
-    def get_yedge_array(self):
-        """
-        Return a numpy one-dimensional float array that has the cell edge y
-        coordinates for every row in the grid in model space - not offset or
-        rotated. Array is of size (nrow + 1)
-
-        """
-        length_y = np.add.reduce(self.delc)
-        yedge = np.concatenate(([length_y], length_y -
-                                np.add.accumulate(self.delc)))
-        return yedge
-
-    def write_gridSpec(self, filename):
-        """ write a PEST-style grid specification file
-        """
-<<<<<<< HEAD
-        f = open(filename,'w')
-        f.write("{0:10d} {1:10d}\n".format(self.delc.shape[0], self.delr.shape[0]))
-        f.write("{0:15.6E} {1:15.6E} {2:15.6E}\n".format(self.xul, self.yul, self.rotation))
-=======
-        f = open(filename, 'w')
-        f.write(
-            "{0:10d} {1:10d}\n".format(self.delc.shape[0], self.delr.shape[0]))
-        f.write("{0:15.6E} {1:15.6E} {2:15.6E}\n".format(self.xul, self.yul,
-                                                         self.rotation))
->>>>>>> a6e4f5be
-
-        for r in self.delr:
-            f.write("{0:15.6E} ".format(r))
-        f.write('\n')
-        for c in self.delc:
-            f.write("{0:15.6E} ".format(c))
-        f.write('\n')
-        return
-
-    def write_shapefile(self, filename='grid.shp', epsg=None, prj=None):
-        """Write a shapefile of the grid with just the row and column attributes"""
-        from ..export.shapefile_utils import write_grid_shapefile2
-        if epsg is None and prj is None:
-            epsg = self.epsg
-        write_grid_shapefile2(filename, self, array_dict={}, nan_val=-1.0e9,
-                              epsg=epsg, prj=prj)
-
-    def get_vertices(self, i, j):
-        pts = []
-        xgrid, ygrid = self.xgrid, self.ygrid
-        pts.append([xgrid[i, j], ygrid[i, j]])
-        pts.append([xgrid[i + 1, j], ygrid[i + 1, j]])
-        pts.append([xgrid[i + 1, j + 1], ygrid[i + 1, j + 1]])
-        pts.append([xgrid[i, j + 1], ygrid[i, j + 1]])
-        pts.append([xgrid[i, j], ygrid[i, j]])
-        return pts
-
-    def get_rc(self, x, y):
-        """Return the row and column of a point or sequence of points
-        in real-world coordinates.
-
-        Parameters
-        ----------
-        x : scalar or sequence of x coordinates
-        y : scalar or sequence of y coordinates
-
-        Returns
-        -------
-        r : row or sequence of rows (zero-based)
-        c : column or sequence of columns (zero-based)
-        """
-        if np.isscalar(x):
-            c = (np.abs(self.xcentergrid[0] - x)).argmin()
-            r = (np.abs(self.ycentergrid[:, 0] - y)).argmin()
-        else:
-            xcp = np.array([self.xcentergrid[0]] * (len(x)))
-            ycp = np.array([self.ycentergrid[:, 0]] * (len(x)))
-            c = (np.abs(xcp.transpose() - x)).argmin(axis=0)
-            r = (np.abs(ycp.transpose() - y)).argmin(axis=0)
-        return r, c
-
-    def get_grid_map_plotter(self):
-        """
-        Create a QuadMesh plotting object for this grid
-
-        Returns
-        -------
-        quadmesh : matplotlib.collections.QuadMesh
-
-        """
-        from matplotlib.collections import QuadMesh
-        verts = np.vstack((self.xgrid.flatten(), self.ygrid.flatten())).T
-        qm = QuadMesh(self.ncol, self.nrow, verts)
-        return qm
-
-    def plot_array(self, a, ax=None):
-        """
-        Create a QuadMesh plot of the specified array using pcolormesh
-
-        Parameters
-        ----------
-        a : np.ndarray
-
-        Returns
-        -------
-        quadmesh : matplotlib.collections.QuadMesh
-
-        """
-        import matplotlib.pyplot as plt
-        if ax is None:
-            ax = plt.gca()
-        qm = ax.pcolormesh(self.xgrid, self.ygrid, a)
-        return qm
-
-    def contour_array(self, ax, a, **kwargs):
-        """
-        Create a QuadMesh plot of the specified array using pcolormesh
-
-        Parameters
-        ----------
-        ax : matplotlib.axes.Axes
-            ax to add the contours
-
-        a : np.ndarray
-            array to contour
-
-        Returns
-        -------
-        contour_set : ContourSet
-
-        """
-        contour_set = ax.contour(self.xcentergrid, self.ycentergrid,
-                                 a, **kwargs)
-        return contour_set
-
-    @property
-    def vertices(self):
-        """Returns a list of vertices for"""
-        if self._vertices is None:
-            self._set_vertices()
-        return self._vertices
-
-    def _set_vertices(self):
-        """populate vertices for the whole grid"""
-        jj, ii = np.meshgrid(range(self.ncol), range(self.nrow))
-        jj, ii = jj.ravel(), ii.ravel()
-        vrts = np.array(self.get_vertices(ii, jj)).transpose([2, 0, 1])
-        self._vertices = [v.tolist() for v in vrts]  # conversion to lists
-
-        """
-        code above is 3x faster
-        xgrid, ygrid = self.xgrid, self.ygrid
-        ij = list(map(list, zip(xgrid[:-1, :-1].ravel(), ygrid[:-1, :-1].ravel())))
-        i1j = map(list, zip(xgrid[1:, :-1].ravel(), ygrid[1:, :-1].ravel()))
-        i1j1 = map(list, zip(xgrid[1:, 1:].ravel(), ygrid[1:, 1:].ravel()))
-        ij1 = map(list, zip(xgrid[:-1, 1:].ravel(), ygrid[:-1, 1:].ravel()))
-        self._vertices = np.array(map(list, zip(ij, i1j, i1j1, ij1, ij)))
-        """
-
-    def interpolate(self, a, xi, method='nearest'):
-        """
-        Use the griddata method to interpolate values from an array onto the
-        points defined in xi.  For any values outside of the grid, use
-        'nearest' to find a value for them.
-
-        Parameters
-        ----------
-        a : numpy.ndarray
-            array to interpolate from.  It must be of size nrow, ncol
-        xi : numpy.ndarray
-            array containing x and y point coordinates of size (npts, 2). xi
-            also works with broadcasting so that if a is a 2d array, then
-            xi can be passed in as (xgrid, ygrid).
-        method : {'linear', 'nearest', 'cubic'}
-            method to use for interpolation (default is 'nearest')
-
-        Returns
-        -------
-        b : numpy.ndarray
-            array of size (npts)
-
-        """
-        from scipy.interpolate import griddata
-
-        # Create a 2d array of points for the grid centers
-        points = np.empty((self.ncol * self.nrow, 2))
-        points[:, 0] = self.xcentergrid.flatten()
-        points[:, 1] = self.ycentergrid.flatten()
-
-        # Use the griddata function to interpolate to the xi points
-        b = griddata(points, a.flatten(), xi, method=method, fill_value=np.nan)
-
-        # if method is linear or cubic, then replace nan's with a value
-        # interpolated using nearest
-        if method != 'nearest':
-            bn = griddata(points, a.flatten(), xi, method='nearest')
-            idx = np.isnan(b)
-            b[idx] = bn[idx]
-
-        return b
-
-
-class SpatialReferenceUnstructured(SpatialReference):
-    """
-    a class to locate an unstructured model grid in x-y space
-
-    Parameters
-    ----------
-
-    verts : ndarray
-        2d array of x and y points.
-
-    iverts : list of lists
-        should be of len(ncells) with a list of vertex numbers for each cell
-
-    ncpl : ndarray
-        array containing the number of cells per layer.  ncpl.sum() must be
-        equal to the total number of cells in the grid.
-
-    layered : boolean
-        flag to indicated that the grid is layered.  In this case, the vertices
-        define the grid for single layer, and all layers use this same grid.
-        In this case the ncpl value for each layer must equal len(iverts).
-        If not layered, then verts and iverts are specified for all cells and
-        all layers in the grid.  In this case, npcl.sum() must equal
-        len(iverts).
-
-    lenuni : int
-        the length units flag from the discretization package
-
-    proj4_str: str
-        a PROJ4 string that identifies the grid in space. warning: case
-        sensitive!
-
-    units : string
-        Units for the grid.  Must be either feet or meters
-
-    epsg : int
-        EPSG code that identifies the grid in space. Can be used in lieu of
-        proj4. PROJ4 attribute will auto-populate if there is an internet
-        connection(via get_proj4 method).
-        See https://www.epsg-registry.org/ or spatialreference.org
-
-    length_multiplier : float
-        multiplier to convert model units to spatial reference units.
-        delr and delc above will be multiplied by this value. (default=1.)
-
-    Attributes
-    ----------
-    xcenter : ndarray
-        array of x cell centers
-
-    ycenter : ndarray
-        array of y cell centers
-
-    Notes
-    -----
-
-    """
-
-    def __init__(self, xc, yc, verts, iverts, ncpl, layered=True, lenuni=1,
-                 proj4_str="EPSG:4326", epsg=None, units=None,
-                 length_multiplier=1.):
-        self.xc = xc
-        self.yc = yc
-        self.verts = verts
-        self.iverts = iverts
-        self.ncpl = ncpl
-        self.layered = layered
-        self.lenuni = lenuni
-        self._proj4_str = proj4_str
-        self.epsg = epsg
-        if epsg is not None:
-            self._proj4_str = getproj4(epsg)
-        self.supported_units = ["feet", "meters"]
-        self._units = units
-        self.length_multiplier = length_multiplier
-
-        # set defaults
-        self.xul = 0.
-        self.yul = 0.
-        self.rotation = 0.
-
-        if self.layered:
-            assert all([n == len(iverts) for n in ncpl])
-            assert self.xc.shape[0] == self.ncpl[0]
-            assert self.yc.shape[0] == self.ncpl[0]
-        else:
-            msg = ('Length of iverts must equal ncpl.sum '
-                   '({} {})'.format(len(iverts), ncpl))
-            assert len(iverts) == ncpl.sum(), msg
-            assert self.xc.shape[0] == self.ncpl.sum()
-            assert self.yc.shape[0] == self.ncpl.sum()
-        return
-
-    def write_shapefile(self, filename='grid.shp'):
-        """
-        Write shapefile of the grid
-
-        Parameters
-        ----------
-        filename : string
-            filename for shapefile
-
-        Returns
-        -------
-
-        """
-        raise NotImplementedError()
-        return
-
-    def write_gridSpec(self, filename):
-        """
-        Write a PEST-style grid specification file
-
-        Parameters
-        ----------
-        filename : string
-            filename for grid specification file
-
-        Returns
-        -------
-
-        """
-        raise NotImplementedError()
-        return
-
-    @classmethod
-    def from_gridspec(cls, fname):
-        """
-        Create a new SpatialReferenceUnstructured grid from an PEST
-        grid specification file
-
-        Parameters
-        ----------
-        fname : string
-            File name for grid specification file
-
-        Returns
-        -------
-            sru : flopy.utils.reference.SpatialReferenceUnstructured
-
-        """
-        raise NotImplementedError()
-        return
-
-    @classmethod
-    def from_argus_export(cls, fname, nlay=1):
-        """
-        Create a new SpatialReferenceUnstructured grid from an Argus One
-        Trimesh file
-
-        Parameters
-        ----------
-        fname : string
-            File name
-
-        nlay : int
-            Number of layers to create
-
-        Returns
-        -------
-            sru : flopy.utils.reference.SpatialReferenceUnstructured
-
-        """
-        from ..utils.geometry import get_polygon_centroid
-        f = open(fname, 'r')
-        line = f.readline()
-        ll = line.split()
-        ncells, nverts = ll[0:2]
-        ncells = int(ncells)
-        nverts = int(nverts)
-        verts = np.empty((nverts, 2), dtype=np.float)
-        xc = np.empty((ncells), dtype=np.float)
-        yc = np.empty((ncells), dtype=np.float)
-
-        # read the vertices
-        f.readline()
-        for ivert in range(nverts):
-            line = f.readline()
-            ll = line.split()
-            c, iv, x, y = ll[0:4]
-            verts[ivert, 0] = x
-            verts[ivert, 1] = y
-
-        # read the cell information and create iverts, xc, and yc
-        iverts = []
-        for icell in range(ncells):
-            line = f.readline()
-            ll = line.split()
-            ivlist = []
-            for ic in ll[2:5]:
-                ivlist.append(int(ic) - 1)
-            if ivlist[0] != ivlist[-1]:
-                ivlist.append(ivlist[0])
-            iverts.append(ivlist)
-            xc[icell], yc[icell] = get_polygon_centroid(verts[ivlist, :])
-
-        # close file and return spatial reference
-        f.close()
-        return cls(xc, yc, verts, iverts, np.array(nlay * [len(iverts)]))
-
-    def __setattr__(self, key, value):
-        super(SpatialReference, self).__setattr__(key, value)
-        return
-
-    def get_extent(self):
-        """
-        Get the extent of the grid
-
-        Returns
-        -------
-        extent : tuple
-            min and max grid coordinates
-
-        """
-        xmin = self.verts[:, 0].min()
-        xmax = self.verts[:, 0].max()
-        ymin = self.verts[:, 1].min()
-        ymax = self.verts[:, 1].max()
-        return (xmin, xmax, ymin, ymax)
-
-    def get_xcenter_array(self):
-        """
-        Return a numpy one-dimensional float array that has the cell center x
-        coordinate for every cell in the grid in model space - not offset or
-        rotated.
-
-        """
-        return self.xc
-
-    def get_ycenter_array(self):
-        """
-        Return a numpy one-dimensional float array that has the cell center x
-        coordinate for every cell in the grid in model space - not offset of
-        rotated.
-
-        """
-        return self.yc
-
-    def plot_array(self, a, ax=None):
-        """
-        Create a QuadMesh plot of the specified array using patches
-
-        Parameters
-        ----------
-        a : np.ndarray
-
-        Returns
-        -------
-        quadmesh : matplotlib.collections.QuadMesh
-
-        """
-        from ..plot import plotutil
-        if ax is None:
-            ax = plt.gca()
-        patch_collection = plotutil.plot_cvfd(self.verts, self.iverts, a=a,
-                                              ax=ax)
-        return patch_collection
-
-    def get_grid_line_collection(self, **kwargs):
-        """
-        Get a patch collection of the grid
-
-        """
-        from ..plot import plotutil
-        edgecolor = kwargs.pop('colors')
-        pc = plotutil.cvfd_to_patch_collection(self.verts, self.iverts)
-        pc.set(facecolor='none')
-        pc.set(edgecolor=edgecolor)
-        return pc
-
-    def contour_array(self, ax, a, **kwargs):
-        """
-        Create a QuadMesh plot of the specified array using pcolormesh
-
-        Parameters
-        ----------
-        ax : matplotlib.axes.Axes
-            ax to add the contours
-
-        a : np.ndarray
-            array to contour
-
-        Returns
-        -------
-        contour_set : ContourSet
-
-        """
-        contour_set = ax.tricontour(self.xcenter, self.ycenter,
-                                    a, **kwargs)
-        return contour_set
-
-
-class epsgRef:
-    """Sets up a local database of projection file text referenced by epsg code.
-    The database is located in the site packages folder in epsgref.py, which
-    contains a dictionary, prj, of projection file text keyed by epsg value.
-    """
-
-    def __init__(self):
-        sp = [f for f in sys.path if f.endswith('site-packages')][0]
-        self.location = os.path.join(sp, 'epsgref.py')
-
-    def _remove_pyc(self):
-        try:  # get rid of pyc file
-            os.remove(self.location + 'c')
-        except:
-            pass
-
-    def make(self):
-        if not os.path.exists(self.location):
-            newfile = open(self.location, 'w')
-            newfile.write('prj = {}\n')
-            newfile.close()
-
-    def reset(self, verbose=True):
-        if os.path.exists(self.location):
-            os.remove(self.location)
-        self._remove_pyc()
-        self.make()
-        if verbose:
-            print('Resetting {}'.format(self.location))
-
-    def add(self, epsg, prj):
-        """add an epsg code to epsgref.py"""
-        with open(self.location, 'a') as epsgfile:
-            epsgfile.write("prj[{:d}] = '{}'\n".format(epsg, prj))
-
-    def remove(self, epsg):
-        """removes an epsg entry from epsgref.py"""
-        from epsgref import prj
-        self.reset(verbose=False)
-        if epsg in prj.keys():
-            del prj[epsg]
-        for epsg, prj in prj.items():
-            self.add(epsg, prj)
-
-    @staticmethod
-    def show():
-        import importlib
-        import epsgref
-        importlib.reload(epsgref)
-        from epsgref import prj
-        for k, v in prj.items():
-            print('{}:\n{}\n'.format(k, v))
-
-
-def getprj(epsg, addlocalreference=True, text='esriwkt'):
-    """Gets projection file (.prj) text for given epsg code from spatialreference.org
-    See: https://www.epsg-registry.org/
-
-    Parameters
-    ----------
-    epsg : int
-        epsg code for coordinate system
-    addlocalreference : boolean
-        adds the projection file text associated with epsg to a local
-        database, epsgref.py, located in site-packages.
-
-    Returns
-    -------
-    prj : str
-        text for a projection (*.prj) file.
-    """
-    epsgfile = epsgRef()
-    prj = None
-    try:
-        from epsgref import prj
-        prj = prj.get(epsg)
-    except:
-        epsgfile.make()
-
-    if prj is None:
-        prj = get_spatialreference(epsg, text=text)
-    if addlocalreference:
-        epsgfile.add(epsg, prj)
-    return prj
-
-
-def get_spatialreference(epsg, text='esriwkt'):
-    """Gets text for given epsg code and text format from spatialreference.org
-    Fetches the reference text using the url:
-        http://spatialreference.org/ref/epsg/<epsg code>/<text>/
-
-    See: https://www.epsg-registry.org/
-
-    Parameters
-    ----------
-    epsg : int
-        epsg code for coordinate system
-    text : str
-        string added to url
-
-    Returns
-    -------
-    url : str
-
-    """
-    url = "http://spatialreference.org/ref/epsg/{0}/{1}/".format(epsg, text)
-    try:
-        # For Python 3.0 and later
-        from urllib.request import urlopen
-    except ImportError:
-        # Fall back to Python 2's urllib2
-        from urllib2 import urlopen
-    try:
-        urlobj = urlopen(url)
-        text = urlobj.read().decode()
-    except:
-        e = sys.exc_info()
-        print(e)
-        print(
-            'Need an internet connection to look up epsg on spatialreference.org.')
-        return
-    text = text.replace("\n", "")
-    return text
-
-
-def getproj4(epsg):
-    """Gets projection file (.prj) text for given epsg code from
-    spatialreference.org. See: https://www.epsg-registry.org/
-
-    Parameters
-    ----------
-    epsg : int
-        epsg code for coordinate system
-
-    Returns
-    -------
-    prj : str
-        text for a projection (*.prj) file.
-    """
-    return get_spatialreference(epsg, text='proj4')
+"""
+Module spatial referencing for flopy model objects
+
+"""
+import sys
+import os
+import numpy as np
+import warnings
+
+
+class SpatialReference(object):
+    """
+    a class to locate a structured model grid in x-y space
+
+    Parameters
+    ----------
+
+    delr : numpy ndarray
+        the model discretization delr vector
+        (An array of spacings along a row)
+    delc : numpy ndarray
+        the model discretization delc vector
+        (An array of spacings along a column)
+    lenuni : int
+        the length units flag from the discretization package
+
+    xul : float
+        the x coordinate of the upper left corner of the grid
+        Enter either xul and yul or xll and yll.
+    yul : float
+        the y coordinate of the upper left corner of the grid
+        Enter either xul and yul or xll and yll.
+    xll : float
+        the x coordinate of the lower left corner of the grid
+        Enter either xul and yul or xll and yll.
+    yll : float
+        the y coordinate of the lower left corner of the grid
+        Enter either xul and yul or xll and yll.
+    rotation : float
+        the counter-clockwise rotation (in degrees) of the grid
+
+    proj4_str: str
+        a PROJ4 string that identifies the grid in space. warning: case
+        sensitive!
+
+    units : string
+        Units for the grid.  Must be either feet or meters
+
+    epsg : int
+        EPSG code that identifies the grid in space. Can be used in lieu of
+        proj4. PROJ4 attribute will auto-populate if there is an internet
+        connection(via get_proj4 method).
+        See https://www.epsg-registry.org/ or spatialreference.org
+
+    length_multiplier : float
+        multiplier to convert model units to spatial reference units.
+        delr and delc above will be multiplied by this value. (default=1.)
+
+    Attributes
+    ----------
+    xedge : ndarray
+        array of column edges
+
+    yedge : ndarray
+        array of row edges
+
+    xgrid : ndarray
+        numpy meshgrid of xedges
+
+    ygrid : ndarray
+        numpy meshgrid of yedges
+
+    xcenter : ndarray
+        array of column centers
+
+    ycenter : ndarray
+        array of row centers
+
+    xcentergrid : ndarray
+        numpy meshgrid of column centers
+
+    ycentergrid : ndarray
+        numpy meshgrid of row centers
+
+    vertices : 1D array
+        1D array of cell vertices for whole grid in C-style (row-major) order
+        (same as np.ravel())
+
+
+    Notes
+    -----
+
+    xul and yul can be explicitly (re)set after SpatialReference
+    instantiation, but only before any of the other attributes and methods are
+    accessed
+        
+    """
+
+    xul, yul = None, None
+    xll, yll = None, None
+    rotation = 0.
+    length_multiplier = 1.
+    origin_loc = 'ul'  # or ll
+
+    def __init__(self, delr=np.array([]), delc=np.array([]), lenuni=1,
+                 xul=None, yul=None, xll=None, yll=None, rotation=0.0,
+                 proj4_str="EPSG:4326", epsg=None, units=None,
+                 length_multiplier=1.):
+
+        for delrc in [delr, delc]:
+            if isinstance(delrc, float) or isinstance(delrc, int):
+                msg = ('delr and delcs must be an array or sequences equal in '
+                       'length to the number of rows/columns.')
+                raise TypeError(msg)
+
+        self.delc = np.atleast_1d(np.array(delc))  # * length_multiplier
+        self.delr = np.atleast_1d(np.array(delr))  # * length_multiplier
+
+        if self.delr.sum() == 0 or self.delc.sum() == 0:
+            if xll is None or yll is None:
+                msg = ('Warning: no grid spacing or lower-left corner '
+                       'supplied. Setting the offset with xul, yul requires '
+                       'arguments for delr and delc. Origin will be set to '
+                       'zero.')
+                print(msg)
+                xll, yll = 0, 0
+                xul, yul = None, None
+
+        self.lenuni = lenuni
+        self._proj4_str = proj4_str
+
+        self.epsg = epsg
+        if epsg is not None:
+            self._proj4_str = getproj4(epsg)
+
+        self.supported_units = ["feet", "meters"]
+        self._units = units
+        self._reset()
+        self.set_spatialreference(xul, yul, xll, yll, rotation,
+                                  length_multiplier)
+
+    @property
+    def proj4_str(self):
+        if "epsg" in self._proj4_str.lower() and \
+                        "init" not in self._proj4_str.lower():
+            proj4_str = "+init=" + self._proj4_str
+        else:
+            proj4_str = self._proj4_str
+        return proj4_str
+
+    @property
+    def units(self):
+        units = None
+        if self._units is not None:
+            units = self._units.lower()
+        else:
+            try:
+                # need this because preserve_units doesn't seem to be
+                # working for complex proj4 strings.  So if an
+                # epsg code was passed, we have no choice, but if a
+                # proj4 string was passed, we can just parse it
+                if "EPSG" in self.proj4_str.upper():
+                    import pyproj
+
+                    crs = pyproj.Proj(self.proj4_str,
+                                      preseve_units=True,
+                                      errcheck=True)
+                    proj_str = crs.srs
+                else:
+                    proj_str = self.proj4_str
+                if "units=m" in proj_str:
+                    units = "meters"
+                elif "units=ft" in proj_str or \
+                                "to_meters:0.3048" in proj_str:
+                    units = "feet"
+            except:
+                pass
+
+        if units is None:
+            print("warning: assuming SpatialReference units are meters")
+            units = 'meters'
+        assert units in self.supported_units
+        return units
+
+    @property
+    def bounds(self):
+        """Return bounding box in shapely order."""
+        xmin, xmax, ymin, ymax = self.get_extent()
+        return xmin, ymin, xmax, ymax
+
+    @staticmethod
+    def attribs_from_namfile_header(namefile):
+        # check for reference info in the nam file header
+        header = []
+        with open(namefile, 'r') as f:
+            for line in f:
+                if not line.startswith('#'):
+                    break
+                header.extend(line.strip().replace('#', '').split(';'))
+
+        xul, yul = None, None
+        rotation = 0.0
+        proj4_str = "EPSG:4326"
+        start_datetime = "1/1/1970"
+        units = None
+        length_multiplier = 1.
+
+        for item in header:
+            if "xul" in item.lower():
+                try:
+                    xul = float(item.split(':')[1])
+                except:
+                    pass
+            elif "yul" in item.lower():
+                try:
+                    yul = float(item.split(':')[1])
+                except:
+                    pass
+            elif "rotation" in item.lower():
+                try:
+                    rotation = float(item.split(':')[1])
+                    if rotation != 0.0:
+                        msg = ('rotation arg has recently changed. It was '
+                               'previously treated as positive clockwise. It '
+                               'now is positive counterclockwise.')
+                        warnings.warn(msg)
+                except:
+                    pass
+            elif "proj4_str" in item.lower():
+                try:
+                    proj4_str = ':'.join(item.split(':')[1:]).strip()
+                except:
+                    pass
+            elif "start" in item.lower():
+                try:
+                    start_datetime = item.split(':')[1].strip()
+                except:
+                    pass
+            elif "units" in item.lower():
+                units = item.split(':')[1].strip()
+            elif "length_multiplier" in item.lower():
+                length_multiplier = float(item.split(':')[1].strip())
+
+        return {"xul": xul, "yul": yul, "rotation": rotation,
+                "proj4_str": proj4_str, "start_datetime": start_datetime,
+                "units": units, "length_multiplier": length_multiplier}
+
+    def __setattr__(self, key, value):
+        reset = True
+        if key == "delr":
+            super(SpatialReference, self). \
+                __setattr__("delr", np.atleast_1d(np.array(value)))
+        elif key == "delc":
+            super(SpatialReference, self). \
+                __setattr__("delc", np.atleast_1d(np.array(value)))
+        elif key == "xul":
+            super(SpatialReference, self). \
+                __setattr__("xul", float(value))
+        elif key == "yul":
+            super(SpatialReference, self). \
+                __setattr__("yul", float(value))
+        elif key == "xll":
+            super(SpatialReference, self). \
+                __setattr__("xll", float(value))
+        elif key == "yll":
+            super(SpatialReference, self). \
+                __setattr__("yll", float(value))
+        elif key == "length_multiplier":
+            super(SpatialReference, self). \
+                __setattr__("length_multiplier", float(value))
+            self.set_origin(xul=self.xul, yul=self.yul, xll=self.xll,
+                            yll=self.yll)
+        elif key == "rotation":
+            if float(value) != 0.0:
+                msg = ('rotation arg has recently changed. It was '
+                       'previously treated as positive clockwise. It '
+                       'now is positive counterclockwise.')
+                warnings.warn(msg)
+            super(SpatialReference, self). \
+                __setattr__("rotation", float(value))
+            self.set_origin(xul=self.xul, yul=self.yul, xll=self.xll,
+                            yll=self.yll)
+        elif key == "lenuni":
+            super(SpatialReference, self). \
+                __setattr__("lenuni", int(value))
+        elif key == "units":
+            value = value.lower()
+            assert value in self.supported_units
+            super(SpatialReference, self). \
+                __setattr__("_units", value)
+        elif key == "proj4_str":
+            super(SpatialReference, self). \
+                __setattr__("_proj4_str", value)
+        else:
+            super(SpatialReference, self).__setattr__(key, value)
+            reset = False
+        if reset:
+            self._reset()
+
+    def reset(self, **kwargs):
+        for key, value in kwargs.items():
+            setattr(self, key, value)
+        return
+
+    def _reset(self):
+        self._xgrid = None
+        self._ygrid = None
+        self._ycentergrid = None
+        self._xcentergrid = None
+        self._vertices = None
+        return
+
+    @property
+    def nrow(self):
+        return self.delc.shape[0]
+
+    @property
+    def ncol(self):
+        return self.delr.shape[0]
+
+    def __eq__(self, other):
+        if not isinstance(other, SpatialReference):
+            return False
+        if other.xul != self.xul:
+            return False
+        if other.yul != self.yul:
+            return False
+        if other.rotation != self.rotation:
+            return False
+        if other.proj4_str != self.proj4_str:
+            return False
+        return True
+
+    @classmethod
+    def from_namfile(cls, namefile):
+        attribs = SpatialReference.attribs_from_namfile_header(namefile)
+        try:
+            attribs.pop("start_datetime")
+        except:
+            pass
+        return SpatialReference(**attribs)
+
+    @classmethod
+    def from_gridspec(cls, gridspec_file, lenuni=0):
+        f = open(gridspec_file, 'r')
+        raw = f.readline().strip().split()
+        nrow = int(raw[0])
+        ncol = int(raw[1])
+        raw = f.readline().strip().split()
+        xul, yul, rot = float(raw[0]), float(raw[1]), float(raw[2])
+        delr = []
+        j = 0
+        while j < ncol:
+            raw = f.readline().strip().split()
+            for r in raw:
+                if '*' in r:
+                    rraw = r.split('*')
+                    for n in range(int(rraw[0])):
+                        delr.append(float(rraw[1]))
+                        j += 1
+                else:
+                    delr.append(float(r))
+                    j += 1
+        delc = []
+        i = 0
+        while i < nrow:
+            raw = f.readline().strip().split()
+            for r in raw:
+                if '*' in r:
+                    rraw = r.split('*')
+                    for n in range(int(rraw[0])):
+                        delc.append(float(rraw[1]))
+                        i += 1
+                else:
+                    delc.append(float(r))
+                    i += 1
+        f.close()
+        return cls(np.array(delr), np.array(delc),
+                   lenuni, xul=xul, yul=yul, rotation=rot)
+
+    @property
+    def attribute_dict(self):
+        return {"xul": self.xul, "yul": self.yul, "rotation": self.rotation,
+                "proj4_str": self.proj4_str}
+
+    def set_spatialreference(self, xul=None, yul=None, xll=None, yll=None,
+                             rotation=0.0, length_multiplier=1.):
+        """
+            set spatial reference - can be called from model instance
+
+        """
+        if xul is not None and xll is not None:
+            msg = ('Both xul and xll entered. Please enter either xul, yul or '
+                   'xll, yll.')
+            raise ValueError(msg)
+        if yul is not None and yll is not None:
+            msg = ('Both yul and yll entered. Please enter either xul, yul or '
+                   'xll, yll.')
+            raise ValueError(msg)
+        if rotation != 0.0:
+            msg = ('rotation arg has recently changed. It was '
+                   'previously treated as positive clockwise. It '
+                   'now is positive counterclockwise.')
+            warnings.warn(msg)
+        # set the origin priority based on the left corner specified
+        # (the other left corner will be calculated).  If none are specified
+        # then default to upper left
+        if xul is None and yul is None and xll is None and yll is None:
+            self.origin_loc = 'ul'
+            xul = 0.
+            yul = self.delc.sum()
+        elif xll is not None:
+            self.origin_loc = 'll'
+        else:
+            self.origin_loc = 'ul'
+
+        self.rotation = rotation
+        self.length_multiplier = length_multiplier
+        self.set_origin(xul, yul, xll, yll)
+        return
+
+    def __repr__(self):
+        s = "xul:{0:<.10G}; yul:{1:<.10G}; rotation:{2:<G}; ". \
+            format(self.xul, self.yul, self.rotation)
+        s += "proj4_str:{0}; ".format(self.proj4_str)
+        s += "units:{0}; ".format(self.units)
+        s += "lenuni:{0}; ".format(self.lenuni)
+        s += "length_multiplier:{}".format(self.length_multiplier)
+        return s
+
+    def set_origin(self, xul=None, yul=None, xll=None, yll=None):
+        if self.origin_loc == 'll':
+            # calculate coords for upper left corner
+            self.xll = xll if xll is not None else 0.
+            self.yll = yll if yll is not None else 0.
+            self.xul = self.xll + (np.sin(self.theta) * self.yedge[0] *
+                                   self.length_multiplier)
+            self.yul = self.yll + (np.cos(self.theta) * self.yedge[0] *
+                                   self.length_multiplier)
+
+        if self.origin_loc == 'ul':
+            # calculate coords for lower left corner
+            self.xul = xul if xul is not None else 0.
+            self.yul = yul if yul is not None else 0.
+            self.xll = self.xul - (np.sin(self.theta) * self.yedge[0] *
+                                   self.length_multiplier)
+            self.yll = self.yul - (np.cos(self.theta) * self.yedge[0] *
+                                   self.length_multiplier)
+        self._reset()
+        return
+
+    @property
+    def theta(self):
+        return -self.rotation * np.pi / 180.
+
+    @property
+    def xedge(self):
+        return self.get_xedge_array()
+
+    @property
+    def yedge(self):
+        return self.get_yedge_array()
+
+    @property
+    def xgrid(self):
+        if self._xgrid is None:
+            self._set_xygrid()
+        return self._xgrid
+
+    @property
+    def ygrid(self):
+        if self._ygrid is None:
+            self._set_xygrid()
+        return self._ygrid
+
+    @property
+    def xcenter(self):
+        return self.get_xcenter_array()
+
+    @property
+    def ycenter(self):
+        return self.get_ycenter_array()
+
+    @property
+    def ycentergrid(self):
+        if self._ycentergrid is None:
+            self._set_xycentergrid()
+        return self._ycentergrid
+
+    @property
+    def xcentergrid(self):
+        if self._xcentergrid is None:
+            self._set_xycentergrid()
+        return self._xcentergrid
+
+    def _set_xycentergrid(self):
+        self._xcentergrid, self._ycentergrid = np.meshgrid(self.xcenter,
+                                                           self.ycenter)
+        self._xcentergrid, self._ycentergrid = self.transform(
+            self._xcentergrid,
+            self._ycentergrid)
+
+    def _set_xygrid(self):
+        self._xgrid, self._ygrid = np.meshgrid(self.xedge, self.yedge)
+        self._xgrid, self._ygrid = self.transform(self._xgrid, self._ygrid)
+
+    @staticmethod
+    def rotate(x, y, theta, xorigin=0., yorigin=0.):
+        """
+        Given x and y array-like values calculate the rotation about an
+        arbitrary origin and then return the rotated coordinates.  theta is in
+        degrees.
+
+        """
+        # jwhite changed on Oct 11 2016 - rotation is now positive CCW
+        # theta = -theta * np.pi / 180.
+        theta = theta * np.pi / 180.
+
+        xrot = xorigin + np.cos(theta) * (x - xorigin) - np.sin(theta) * \
+                                                         (y - yorigin)
+        yrot = yorigin + np.sin(theta) * (x - xorigin) + np.cos(theta) * \
+                                                         (y - yorigin)
+        return xrot, yrot
+
+    def transform(self, x, y):
+        """
+        Given x and y array-like values, apply rotation, scale and offset,
+        to convert them from model coordinates to real-world coordinates.
+        """
+        x, y = x.copy(), y.copy()
+        # reset origin in case attributes were modified
+        self.set_origin(xul=self.xul, yul=self.yul, xll=self.xll, yll=self.yll)
+        x *= self.length_multiplier
+        y *= self.length_multiplier
+        x += self.xll
+        y += self.yll
+        x, y = SpatialReference.rotate(x, y, theta=self.rotation,
+                                       xorigin=self.xll, yorigin=self.yll)
+        return x, y
+
+    def get_extent(self):
+        """
+        Get the extent of the rotated and offset grid
+
+        Return (xmin, xmax, ymin, ymax)
+
+        """
+        x0 = self.xedge[0]
+        x1 = self.xedge[-1]
+        y0 = self.yedge[0]
+        y1 = self.yedge[-1]
+
+        # upper left point
+        x0r, y0r = self.transform(x0, y0)
+
+        # upper right point
+        x1r, y1r = self.transform(x1, y0)
+
+        # lower right point
+        x2r, y2r = self.transform(x1, y1)
+
+        # lower left point
+        x3r, y3r = self.transform(x0, y1)
+
+        xmin = min(x0r, x1r, x2r, x3r)
+        xmax = max(x0r, x1r, x2r, x3r)
+        ymin = min(y0r, y1r, y2r, y3r)
+        ymax = max(y0r, y1r, y2r, y3r)
+
+        return (xmin, xmax, ymin, ymax)
+
+    def get_grid_lines(self):
+        """
+            Get the grid lines as a list
+
+        """
+        xmin = self.xedge[0]
+        xmax = self.xedge[-1]
+        ymin = self.yedge[-1]
+        ymax = self.yedge[0]
+        lines = []
+        # Vertical lines
+        for j in range(self.ncol + 1):
+            x0 = self.xedge[j]
+            x1 = x0
+            y0 = ymin
+            y1 = ymax
+            x0r, y0r = self.transform(x0, y0)
+            x1r, y1r = self.transform(x1, y1)
+            lines.append([(x0r, y0r), (x1r, y1r)])
+
+        # horizontal lines
+        for i in range(self.nrow + 1):
+            x0 = xmin
+            x1 = xmax
+            y0 = self.yedge[i]
+            y1 = y0
+            x0r, y0r = self.transform(x0, y0)
+            x1r, y1r = self.transform(x1, y1)
+            lines.append([(x0r, y0r), (x1r, y1r)])
+        return lines
+
+    def get_grid_line_collection(self, **kwargs):
+        """
+        Get a LineCollection of the grid
+
+        """
+        from matplotlib.collections import LineCollection
+
+        lc = LineCollection(self.get_grid_lines(), **kwargs)
+        return lc
+
+    def get_xcenter_array(self):
+        """
+        Return a numpy one-dimensional float array that has the cell center x
+        coordinate for every column in the grid in model space - not offset or rotated.
+
+        """
+        x = np.add.accumulate(self.delr) - 0.5 * self.delr
+        return x
+
+    def get_ycenter_array(self):
+        """
+        Return a numpy one-dimensional float array that has the cell center x
+        coordinate for every row in the grid in model space - not offset of rotated.
+
+        """
+        Ly = np.add.reduce(self.delc)
+        y = Ly - (np.add.accumulate(self.delc) - 0.5 *
+                  self.delc)
+        return y
+
+    def get_xedge_array(self):
+        """
+        Return a numpy one-dimensional float array that has the cell edge x
+        coordinates for every column in the grid in model space - not offset
+        or rotated.  Array is of size (ncol + 1)
+
+        """
+        xedge = np.concatenate(([0.], np.add.accumulate(self.delr)))
+        return xedge
+
+    def get_yedge_array(self):
+        """
+        Return a numpy one-dimensional float array that has the cell edge y
+        coordinates for every row in the grid in model space - not offset or
+        rotated. Array is of size (nrow + 1)
+
+        """
+        length_y = np.add.reduce(self.delc)
+        yedge = np.concatenate(([length_y], length_y -
+                                np.add.accumulate(self.delc)))
+        return yedge
+
+    def write_gridSpec(self, filename):
+        """ write a PEST-style grid specification file
+        """
+        f = open(filename, 'w')
+        f.write(
+            "{0:10d} {1:10d}\n".format(self.delc.shape[0], self.delr.shape[0]))
+        f.write("{0:15.6E} {1:15.6E} {2:15.6E}\n".format(self.xul, self.yul,
+                                                         self.rotation))
+
+        for r in self.delr:
+            f.write("{0:15.6E} ".format(r))
+        f.write('\n')
+        for c in self.delc:
+            f.write("{0:15.6E} ".format(c))
+        f.write('\n')
+        return
+
+    def write_shapefile(self, filename='grid.shp', epsg=None, prj=None):
+        """Write a shapefile of the grid with just the row and column attributes"""
+        from ..export.shapefile_utils import write_grid_shapefile2
+        if epsg is None and prj is None:
+            epsg = self.epsg
+        write_grid_shapefile2(filename, self, array_dict={}, nan_val=-1.0e9,
+                              epsg=epsg, prj=prj)
+
+    def get_vertices(self, i, j):
+        pts = []
+        xgrid, ygrid = self.xgrid, self.ygrid
+        pts.append([xgrid[i, j], ygrid[i, j]])
+        pts.append([xgrid[i + 1, j], ygrid[i + 1, j]])
+        pts.append([xgrid[i + 1, j + 1], ygrid[i + 1, j + 1]])
+        pts.append([xgrid[i, j + 1], ygrid[i, j + 1]])
+        pts.append([xgrid[i, j], ygrid[i, j]])
+        return pts
+
+    def get_rc(self, x, y):
+        """Return the row and column of a point or sequence of points
+        in real-world coordinates.
+
+        Parameters
+        ----------
+        x : scalar or sequence of x coordinates
+        y : scalar or sequence of y coordinates
+
+        Returns
+        -------
+        r : row or sequence of rows (zero-based)
+        c : column or sequence of columns (zero-based)
+        """
+        if np.isscalar(x):
+            c = (np.abs(self.xcentergrid[0] - x)).argmin()
+            r = (np.abs(self.ycentergrid[:, 0] - y)).argmin()
+        else:
+            xcp = np.array([self.xcentergrid[0]] * (len(x)))
+            ycp = np.array([self.ycentergrid[:, 0]] * (len(x)))
+            c = (np.abs(xcp.transpose() - x)).argmin(axis=0)
+            r = (np.abs(ycp.transpose() - y)).argmin(axis=0)
+        return r, c
+
+    def get_grid_map_plotter(self):
+        """
+        Create a QuadMesh plotting object for this grid
+
+        Returns
+        -------
+        quadmesh : matplotlib.collections.QuadMesh
+
+        """
+        from matplotlib.collections import QuadMesh
+        verts = np.vstack((self.xgrid.flatten(), self.ygrid.flatten())).T
+        qm = QuadMesh(self.ncol, self.nrow, verts)
+        return qm
+
+    def plot_array(self, a, ax=None):
+        """
+        Create a QuadMesh plot of the specified array using pcolormesh
+
+        Parameters
+        ----------
+        a : np.ndarray
+
+        Returns
+        -------
+        quadmesh : matplotlib.collections.QuadMesh
+
+        """
+        import matplotlib.pyplot as plt
+        if ax is None:
+            ax = plt.gca()
+        qm = ax.pcolormesh(self.xgrid, self.ygrid, a)
+        return qm
+
+    def contour_array(self, ax, a, **kwargs):
+        """
+        Create a QuadMesh plot of the specified array using pcolormesh
+
+        Parameters
+        ----------
+        ax : matplotlib.axes.Axes
+            ax to add the contours
+
+        a : np.ndarray
+            array to contour
+
+        Returns
+        -------
+        contour_set : ContourSet
+
+        """
+        contour_set = ax.contour(self.xcentergrid, self.ycentergrid,
+                                 a, **kwargs)
+        return contour_set
+
+    @property
+    def vertices(self):
+        """Returns a list of vertices for"""
+        if self._vertices is None:
+            self._set_vertices()
+        return self._vertices
+
+    def _set_vertices(self):
+        """populate vertices for the whole grid"""
+        jj, ii = np.meshgrid(range(self.ncol), range(self.nrow))
+        jj, ii = jj.ravel(), ii.ravel()
+        vrts = np.array(self.get_vertices(ii, jj)).transpose([2, 0, 1])
+        self._vertices = [v.tolist() for v in vrts]  # conversion to lists
+
+        """
+        code above is 3x faster
+        xgrid, ygrid = self.xgrid, self.ygrid
+        ij = list(map(list, zip(xgrid[:-1, :-1].ravel(), ygrid[:-1, :-1].ravel())))
+        i1j = map(list, zip(xgrid[1:, :-1].ravel(), ygrid[1:, :-1].ravel()))
+        i1j1 = map(list, zip(xgrid[1:, 1:].ravel(), ygrid[1:, 1:].ravel()))
+        ij1 = map(list, zip(xgrid[:-1, 1:].ravel(), ygrid[:-1, 1:].ravel()))
+        self._vertices = np.array(map(list, zip(ij, i1j, i1j1, ij1, ij)))
+        """
+
+    def interpolate(self, a, xi, method='nearest'):
+        """
+        Use the griddata method to interpolate values from an array onto the
+        points defined in xi.  For any values outside of the grid, use
+        'nearest' to find a value for them.
+
+        Parameters
+        ----------
+        a : numpy.ndarray
+            array to interpolate from.  It must be of size nrow, ncol
+        xi : numpy.ndarray
+            array containing x and y point coordinates of size (npts, 2). xi
+            also works with broadcasting so that if a is a 2d array, then
+            xi can be passed in as (xgrid, ygrid).
+        method : {'linear', 'nearest', 'cubic'}
+            method to use for interpolation (default is 'nearest')
+
+        Returns
+        -------
+        b : numpy.ndarray
+            array of size (npts)
+
+        """
+        from scipy.interpolate import griddata
+
+        # Create a 2d array of points for the grid centers
+        points = np.empty((self.ncol * self.nrow, 2))
+        points[:, 0] = self.xcentergrid.flatten()
+        points[:, 1] = self.ycentergrid.flatten()
+
+        # Use the griddata function to interpolate to the xi points
+        b = griddata(points, a.flatten(), xi, method=method, fill_value=np.nan)
+
+        # if method is linear or cubic, then replace nan's with a value
+        # interpolated using nearest
+        if method != 'nearest':
+            bn = griddata(points, a.flatten(), xi, method='nearest')
+            idx = np.isnan(b)
+            b[idx] = bn[idx]
+
+        return b
+
+
+class SpatialReferenceUnstructured(SpatialReference):
+    """
+    a class to locate an unstructured model grid in x-y space
+
+    Parameters
+    ----------
+
+    verts : ndarray
+        2d array of x and y points.
+
+    iverts : list of lists
+        should be of len(ncells) with a list of vertex numbers for each cell
+
+    ncpl : ndarray
+        array containing the number of cells per layer.  ncpl.sum() must be
+        equal to the total number of cells in the grid.
+
+    layered : boolean
+        flag to indicated that the grid is layered.  In this case, the vertices
+        define the grid for single layer, and all layers use this same grid.
+        In this case the ncpl value for each layer must equal len(iverts).
+        If not layered, then verts and iverts are specified for all cells and
+        all layers in the grid.  In this case, npcl.sum() must equal
+        len(iverts).
+
+    lenuni : int
+        the length units flag from the discretization package
+
+    proj4_str: str
+        a PROJ4 string that identifies the grid in space. warning: case
+        sensitive!
+
+    units : string
+        Units for the grid.  Must be either feet or meters
+
+    epsg : int
+        EPSG code that identifies the grid in space. Can be used in lieu of
+        proj4. PROJ4 attribute will auto-populate if there is an internet
+        connection(via get_proj4 method).
+        See https://www.epsg-registry.org/ or spatialreference.org
+
+    length_multiplier : float
+        multiplier to convert model units to spatial reference units.
+        delr and delc above will be multiplied by this value. (default=1.)
+
+    Attributes
+    ----------
+    xcenter : ndarray
+        array of x cell centers
+
+    ycenter : ndarray
+        array of y cell centers
+
+    Notes
+    -----
+
+    """
+
+    def __init__(self, xc, yc, verts, iverts, ncpl, layered=True, lenuni=1,
+                 proj4_str="EPSG:4326", epsg=None, units=None,
+                 length_multiplier=1.):
+        self.xc = xc
+        self.yc = yc
+        self.verts = verts
+        self.iverts = iverts
+        self.ncpl = ncpl
+        self.layered = layered
+        self.lenuni = lenuni
+        self._proj4_str = proj4_str
+        self.epsg = epsg
+        if epsg is not None:
+            self._proj4_str = getproj4(epsg)
+        self.supported_units = ["feet", "meters"]
+        self._units = units
+        self.length_multiplier = length_multiplier
+
+        # set defaults
+        self.xul = 0.
+        self.yul = 0.
+        self.rotation = 0.
+
+        if self.layered:
+            assert all([n == len(iverts) for n in ncpl])
+            assert self.xc.shape[0] == self.ncpl[0]
+            assert self.yc.shape[0] == self.ncpl[0]
+        else:
+            msg = ('Length of iverts must equal ncpl.sum '
+                   '({} {})'.format(len(iverts), ncpl))
+            assert len(iverts) == ncpl.sum(), msg
+            assert self.xc.shape[0] == self.ncpl.sum()
+            assert self.yc.shape[0] == self.ncpl.sum()
+        return
+
+    def write_shapefile(self, filename='grid.shp'):
+        """
+        Write shapefile of the grid
+
+        Parameters
+        ----------
+        filename : string
+            filename for shapefile
+
+        Returns
+        -------
+
+        """
+        raise NotImplementedError()
+        return
+
+    def write_gridSpec(self, filename):
+        """
+        Write a PEST-style grid specification file
+
+        Parameters
+        ----------
+        filename : string
+            filename for grid specification file
+
+        Returns
+        -------
+
+        """
+        raise NotImplementedError()
+        return
+
+    @classmethod
+    def from_gridspec(cls, fname):
+        """
+        Create a new SpatialReferenceUnstructured grid from an PEST
+        grid specification file
+
+        Parameters
+        ----------
+        fname : string
+            File name for grid specification file
+
+        Returns
+        -------
+            sru : flopy.utils.reference.SpatialReferenceUnstructured
+
+        """
+        raise NotImplementedError()
+        return
+
+    @classmethod
+    def from_argus_export(cls, fname, nlay=1):
+        """
+        Create a new SpatialReferenceUnstructured grid from an Argus One
+        Trimesh file
+
+        Parameters
+        ----------
+        fname : string
+            File name
+
+        nlay : int
+            Number of layers to create
+
+        Returns
+        -------
+            sru : flopy.utils.reference.SpatialReferenceUnstructured
+
+        """
+        from ..utils.geometry import get_polygon_centroid
+        f = open(fname, 'r')
+        line = f.readline()
+        ll = line.split()
+        ncells, nverts = ll[0:2]
+        ncells = int(ncells)
+        nverts = int(nverts)
+        verts = np.empty((nverts, 2), dtype=np.float)
+        xc = np.empty((ncells), dtype=np.float)
+        yc = np.empty((ncells), dtype=np.float)
+
+        # read the vertices
+        f.readline()
+        for ivert in range(nverts):
+            line = f.readline()
+            ll = line.split()
+            c, iv, x, y = ll[0:4]
+            verts[ivert, 0] = x
+            verts[ivert, 1] = y
+
+        # read the cell information and create iverts, xc, and yc
+        iverts = []
+        for icell in range(ncells):
+            line = f.readline()
+            ll = line.split()
+            ivlist = []
+            for ic in ll[2:5]:
+                ivlist.append(int(ic) - 1)
+            if ivlist[0] != ivlist[-1]:
+                ivlist.append(ivlist[0])
+            iverts.append(ivlist)
+            xc[icell], yc[icell] = get_polygon_centroid(verts[ivlist, :])
+
+        # close file and return spatial reference
+        f.close()
+        return cls(xc, yc, verts, iverts, np.array(nlay * [len(iverts)]))
+
+    def __setattr__(self, key, value):
+        super(SpatialReference, self).__setattr__(key, value)
+        return
+
+    def get_extent(self):
+        """
+        Get the extent of the grid
+
+        Returns
+        -------
+        extent : tuple
+            min and max grid coordinates
+
+        """
+        xmin = self.verts[:, 0].min()
+        xmax = self.verts[:, 0].max()
+        ymin = self.verts[:, 1].min()
+        ymax = self.verts[:, 1].max()
+        return (xmin, xmax, ymin, ymax)
+
+    def get_xcenter_array(self):
+        """
+        Return a numpy one-dimensional float array that has the cell center x
+        coordinate for every cell in the grid in model space - not offset or
+        rotated.
+
+        """
+        return self.xc
+
+    def get_ycenter_array(self):
+        """
+        Return a numpy one-dimensional float array that has the cell center x
+        coordinate for every cell in the grid in model space - not offset of
+        rotated.
+
+        """
+        return self.yc
+
+    def plot_array(self, a, ax=None):
+        """
+        Create a QuadMesh plot of the specified array using patches
+
+        Parameters
+        ----------
+        a : np.ndarray
+
+        Returns
+        -------
+        quadmesh : matplotlib.collections.QuadMesh
+
+        """
+        from ..plot import plotutil
+        if ax is None:
+            ax = plt.gca()
+        patch_collection = plotutil.plot_cvfd(self.verts, self.iverts, a=a,
+                                              ax=ax)
+        return patch_collection
+
+    def get_grid_line_collection(self, **kwargs):
+        """
+        Get a patch collection of the grid
+
+        """
+        from ..plot import plotutil
+        edgecolor = kwargs.pop('colors')
+        pc = plotutil.cvfd_to_patch_collection(self.verts, self.iverts)
+        pc.set(facecolor='none')
+        pc.set(edgecolor=edgecolor)
+        return pc
+
+    def contour_array(self, ax, a, **kwargs):
+        """
+        Create a QuadMesh plot of the specified array using pcolormesh
+
+        Parameters
+        ----------
+        ax : matplotlib.axes.Axes
+            ax to add the contours
+
+        a : np.ndarray
+            array to contour
+
+        Returns
+        -------
+        contour_set : ContourSet
+
+        """
+        contour_set = ax.tricontour(self.xcenter, self.ycenter,
+                                    a, **kwargs)
+        return contour_set
+
+
+class epsgRef:
+    """Sets up a local database of projection file text referenced by epsg code.
+    The database is located in the site packages folder in epsgref.py, which
+    contains a dictionary, prj, of projection file text keyed by epsg value.
+    """
+
+    def __init__(self):
+        sp = [f for f in sys.path if f.endswith('site-packages')][0]
+        self.location = os.path.join(sp, 'epsgref.py')
+
+    def _remove_pyc(self):
+        try:  # get rid of pyc file
+            os.remove(self.location + 'c')
+        except:
+            pass
+
+    def make(self):
+        if not os.path.exists(self.location):
+            newfile = open(self.location, 'w')
+            newfile.write('prj = {}\n')
+            newfile.close()
+
+    def reset(self, verbose=True):
+        if os.path.exists(self.location):
+            os.remove(self.location)
+        self._remove_pyc()
+        self.make()
+        if verbose:
+            print('Resetting {}'.format(self.location))
+
+    def add(self, epsg, prj):
+        """add an epsg code to epsgref.py"""
+        with open(self.location, 'a') as epsgfile:
+            epsgfile.write("prj[{:d}] = '{}'\n".format(epsg, prj))
+
+    def remove(self, epsg):
+        """removes an epsg entry from epsgref.py"""
+        from epsgref import prj
+        self.reset(verbose=False)
+        if epsg in prj.keys():
+            del prj[epsg]
+        for epsg, prj in prj.items():
+            self.add(epsg, prj)
+
+    @staticmethod
+    def show():
+        import importlib
+        import epsgref
+        importlib.reload(epsgref)
+        from epsgref import prj
+        for k, v in prj.items():
+            print('{}:\n{}\n'.format(k, v))
+
+
+def getprj(epsg, addlocalreference=True, text='esriwkt'):
+    """Gets projection file (.prj) text for given epsg code from spatialreference.org
+    See: https://www.epsg-registry.org/
+
+    Parameters
+    ----------
+    epsg : int
+        epsg code for coordinate system
+    addlocalreference : boolean
+        adds the projection file text associated with epsg to a local
+        database, epsgref.py, located in site-packages.
+
+    Returns
+    -------
+    prj : str
+        text for a projection (*.prj) file.
+    """
+    epsgfile = epsgRef()
+    prj = None
+    try:
+        from epsgref import prj
+        prj = prj.get(epsg)
+    except:
+        epsgfile.make()
+
+    if prj is None:
+        prj = get_spatialreference(epsg, text=text)
+    if addlocalreference:
+        epsgfile.add(epsg, prj)
+    return prj
+
+
+def get_spatialreference(epsg, text='esriwkt'):
+    """Gets text for given epsg code and text format from spatialreference.org
+    Fetches the reference text using the url:
+        http://spatialreference.org/ref/epsg/<epsg code>/<text>/
+
+    See: https://www.epsg-registry.org/
+
+    Parameters
+    ----------
+    epsg : int
+        epsg code for coordinate system
+    text : str
+        string added to url
+
+    Returns
+    -------
+    url : str
+
+    """
+    url = "http://spatialreference.org/ref/epsg/{0}/{1}/".format(epsg, text)
+    try:
+        # For Python 3.0 and later
+        from urllib.request import urlopen
+    except ImportError:
+        # Fall back to Python 2's urllib2
+        from urllib2 import urlopen
+    try:
+        urlobj = urlopen(url)
+        text = urlobj.read().decode()
+    except:
+        e = sys.exc_info()
+        print(e)
+        print(
+            'Need an internet connection to look up epsg on spatialreference.org.')
+        return
+    text = text.replace("\n", "")
+    return text
+
+
+def getproj4(epsg):
+    """Gets projection file (.prj) text for given epsg code from
+    spatialreference.org. See: https://www.epsg-registry.org/
+
+    Parameters
+    ----------
+    epsg : int
+        epsg code for coordinate system
+
+    Returns
+    -------
+    prj : str
+        text for a projection (*.prj) file.
+    """
+    return get_spatialreference(epsg, text='proj4')